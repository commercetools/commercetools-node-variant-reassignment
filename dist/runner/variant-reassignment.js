--- conflicted
+++ resolved
@@ -79,6 +79,12 @@
 var _transactionManager = require('../services/transaction-manager');
 
 var _transactionManager2 = _interopRequireDefault(_transactionManager);
+
+var _constants = require('../constants');
+
+var constants = _interopRequireWildcard(_constants);
+
+function _interopRequireWildcard(obj) { if (obj && obj.__esModule) { return obj; } else { var newObj = {}; if (obj != null) { for (var key in obj) { if (Object.prototype.hasOwnProperty.call(obj, key)) newObj[key] = obj[key]; } } newObj.default = obj; return newObj; } }
 
 function _interopRequireDefault(obj) { return obj && obj.__esModule ? obj : { default: obj }; }
 
@@ -113,7 +119,7 @@
    *  - if yes, create and process actions which will move variants across products
    * @param productDrafts List of productDrafts
    * @param productTypeNameToTypeObj product type cache to resolve product type references
-   * @returns {Promise.<*>} total reassignment statistics of all runs
+   * @returns {Promise.<*>} updated global statistics
    */
 
 
@@ -147,9 +153,8 @@
               case 7:
                 _context.prev = 7;
                 _context.t0 = _context['catch'](1);
-
-                this.statistics.errors++;
-                return _context.abrupt('return', this._error('Could not process unfinished transactions', _context.t0));
+                _context.next = 11;
+                return this._handleUnrecoverableError(_context.t0);
 
               case 11:
                 this.firstRun = false;
@@ -210,7 +215,7 @@
                 _context.prev = 39;
                 _context.t2 = _context['catch'](33);
                 _context.next = 43;
-                return this._handleProcessingError(productDraft, products, _context.t2);
+                return this._handleUnrecoverableError(_context.t2);
 
               case 43:
                 _context.prev = 43;
@@ -278,110 +283,162 @@
 
       return execute;
     }()
-
-    /**
-     * For 400 or 404 errors, we don't repeat the actions as the request itself is wrong.
-     * For other errors, we retry the actions.
-     *
-     * @see https://github.com/commercetools/commercetools-node-variant-reassignment/issues/60
-     */
-
-  }, {
-    key: '_handleProcessingError',
+  }, {
+    key: '_handleUnfinishedTransactionsError',
     value: function () {
-      var _ref2 = (0, _asyncToGenerator3.default)( /*#__PURE__*/_regenerator2.default.mark(function _callee2(productDraft, products, error) {
-        var _this = this;
-
-        var _transactions, transactions, failedTransaction;
-
+      var _ref2 = (0, _asyncToGenerator3.default)( /*#__PURE__*/_regenerator2.default.mark(function _callee2(error, retryCount) {
         return _regenerator2.default.wrap(function _callee2$(_context2) {
           while (1) {
             switch (_context2.prev = _context2.next) {
               case 0:
-<<<<<<< HEAD
-                this.statistics.errors++;
-
-=======
->>>>>>> 54745e53
-                if (!(error.statusCode === 400 || error.statusCode === 404)) {
-                  _context2.next = 9;
-                  break;
-                }
-
-                this.statistics.errors++;
-                this.logger.info('Unrecoverable error, will delete backup custom object.');
-                _context2.next = 5;
+                if (!this._isUnrecoverableError(error)) {
+                  _context2.next = 4;
+                  break;
+                }
+
+                _context2.next = 3;
+                return this._handleUnrecoverableError(error);
+
+              case 3:
+                return _context2.abrupt('return');
+
+              case 4:
+                this.statistics.retries++;
+                _context2.next = 7;
+                return this._processUnfinishedTransactions(null, ++retryCount);
+
+              case 7:
+              case 'end':
+                return _context2.stop();
+            }
+          }
+        }, _callee2, this);
+      }));
+
+      function _handleUnfinishedTransactionsError(_x5, _x6) {
+        return _ref2.apply(this, arguments);
+      }
+
+      return _handleUnfinishedTransactionsError;
+    }()
+  }, {
+    key: '_handleProcessingError',
+    value: function () {
+      var _ref3 = (0, _asyncToGenerator3.default)( /*#__PURE__*/_regenerator2.default.mark(function _callee3(error, productDraft, products, retryCount) {
+        var transactions, failedTransaction;
+        return _regenerator2.default.wrap(function _callee3$(_context3) {
+          while (1) {
+            switch (_context3.prev = _context3.next) {
+              case 0:
+                if (!this._isUnrecoverableError(error)) {
+                  _context3.next = 4;
+                  break;
+                }
+
+                _context3.next = 3;
+                return this._handleUnrecoverableError(error);
+
+              case 3:
+                return _context3.abrupt('return');
+
+              case 4:
+                this.statistics.retries++;
+                _context3.next = 7;
                 return this.transactionService.getTransactions();
 
-              case 5:
-                _transactions = _context2.sent;
-                _context2.next = 8;
-                return _bluebird2.default.map(_transactions, function (transaction) {
+              case 7:
+                transactions = _context3.sent;
+                failedTransaction = transactions.find(function (_ref4) {
+                  var value = _ref4.value;
+                  return _lodash2.default.isEqual(value.newProductDraft.slug, productDraft.slug);
+                });
+
+                if (!failedTransaction) {
+                  _context3.next = 12;
+                  break;
+                }
+
+                _context3.next = 12;
+                return this._processUnfinishedTransactions(transactions, ++retryCount);
+
+              case 12:
+                _context3.next = 14;
+                return this._processProductDraft(productDraft, products, ++retryCount);
+
+              case 14:
+              case 'end':
+                return _context3.stop();
+            }
+          }
+        }, _callee3, this);
+      }));
+
+      function _handleProcessingError(_x7, _x8, _x9, _x10) {
+        return _ref3.apply(this, arguments);
+      }
+
+      return _handleProcessingError;
+    }()
+  }, {
+    key: '_handleUnrecoverableError',
+    value: function () {
+      var _ref5 = (0, _asyncToGenerator3.default)( /*#__PURE__*/_regenerator2.default.mark(function _callee4(error) {
+        var _this = this;
+
+        var transactions;
+        return _regenerator2.default.wrap(function _callee4$(_context4) {
+          while (1) {
+            switch (_context4.prev = _context4.next) {
+              case 0:
+                error[constants.ERROR_CONTEXT] = 'Unrecoverable error, will delete backup custom object.';
+                _context4.next = 3;
+                return this.errorCallback(error);
+
+              case 3:
+                _context4.prev = 3;
+                _context4.next = 6;
+                return this.transactionService.getTransactions();
+
+              case 6:
+                transactions = _context4.sent;
+                _context4.next = 9;
+                return _bluebird2.default.map(transactions, function (transaction) {
                   return _this.transactionService.deleteTransaction(transaction.key);
                 }, { concurrency: 3 });
 
-              case 8:
-                return _context2.abrupt('return', this.errorCallback(error, productDraft));
-
               case 9:
-                this.statistics.retries++;
-                _context2.next = 12;
-                return this.transactionService.getTransactions();
-
-              case 12:
-                transactions = _context2.sent;
-                failedTransaction = transactions.find(function (_ref3) {
-                  var value = _ref3.value;
-                  return _lodash2.default.isEqual(value.newProductDraft.name, productDraft.name);
-                });
-                _context2.prev = 14;
-
-<<<<<<< HEAD
-              case 15:
-=======
-                if (!failedTransaction) {
-                  _context2.next = 19;
-                  break;
-                }
-
-                _context2.next = 18;
-                return this._processUnfinishedTransactions(transactions);
-
-              case 18:
-                return _context2.abrupt('return', _context2.sent);
-
-              case 19:
-                _context2.next = 21;
-                return this._processProductDraft(productDraft, products);
-
-              case 21:
-                return _context2.abrupt('return', _context2.sent);
-
-              case 24:
-                _context2.prev = 24;
-                _context2.t0 = _context2['catch'](14);
+                _context4.next = 14;
+                break;
+
+              case 11:
+                _context4.prev = 11;
+                _context4.t0 = _context4['catch'](3);
+
+                this.logger.debug('Error when deleting backup custom objects', _context4.t0);
+
+              case 14:
+                _context4.prev = 14;
 
                 this.statistics.errors++;
-                throw _context2.t0;
-
-              case 28:
->>>>>>> 54745e53
+                return _context4.finish(14);
+
+              case 17:
               case 'end':
-                return _context2.stop();
-            }
-          }
-        }, _callee2, this, [[14, 24]]);
+                return _context4.stop();
+            }
+          }
+        }, _callee4, this, [[3, 11, 14, 17]]);
       }));
 
-      function _handleProcessingError(_x5, _x6, _x7) {
-        return _ref2.apply(this, arguments);
-      }
-
-      return _handleProcessingError;
+      function _handleUnrecoverableError(_x11) {
+        return _ref5.apply(this, arguments);
+      }
+
+      return _handleUnrecoverableError;
     }()
 
     /**
-     * Log error and return Promise.reject
+     * Return Promise.reject
      * @param msg String with error description
      * @param e Error object with details
      * @return <Promise.reject>
@@ -403,190 +460,242 @@
   }, {
     key: '_processUnfinishedTransactions',
     value: function () {
-      var _ref4 = (0, _asyncToGenerator3.default)( /*#__PURE__*/_regenerator2.default.mark(function _callee3() {
-        var transactions = arguments.length > 0 && arguments[0] !== undefined ? arguments[0] : null;
+      var _ref6 = (0, _asyncToGenerator3.default)( /*#__PURE__*/_regenerator2.default.mark(function _callee5(transactions) {
+        var retryCount = arguments.length > 1 && arguments[1] !== undefined ? arguments[1] : 0;
 
         var _iteratorNormalCompletion2, _didIteratorError2, _iteratorError2, _iterator2, _step2, transactionObject, key, transaction;
 
-        return _regenerator2.default.wrap(function _callee3$(_context3) {
-          while (1) {
-            switch (_context3.prev = _context3.next) {
-              case 0:
-                if (transactions) {
-                  _context3.next = 5;
-                  break;
-                }
-
-                this.logger.debug('Loading unfinished transactions');
-                _context3.next = 4;
-                return this.transactionService.getTransactions();
-
-              case 4:
-                transactions = _context3.sent;
-
-              case 5:
-                _iteratorNormalCompletion2 = true;
-                _didIteratorError2 = false;
-                _iteratorError2 = undefined;
-                _context3.prev = 8;
-                _iterator2 = (0, _getIterator3.default)(transactions);
-
-              case 10:
-                if (_iteratorNormalCompletion2 = (_step2 = _iterator2.next()).done) {
-                  _context3.next = 21;
-                  break;
-                }
-
-                transactionObject = _step2.value;
-                key = transactionObject.key, transaction = transactionObject.value;
-
-
-                this.logger.debug('Processing unfinished transaction with key ' + key);
-                _context3.next = 16;
-                return this._createAndExecuteActions(transaction.newProductDraft, transaction.backupProductDraft, transaction.variants, transaction.ctpProductToUpdate, transactionObject);
-
-              case 16:
-                _context3.next = 18;
-                return this.transactionService.deleteTransaction(key);
-
-              case 18:
-                _iteratorNormalCompletion2 = true;
-                _context3.next = 10;
-                break;
-
-              case 21:
-                _context3.next = 27;
-                break;
-
-              case 23:
-                _context3.prev = 23;
-                _context3.t0 = _context3['catch'](8);
-                _didIteratorError2 = true;
-                _iteratorError2 = _context3.t0;
-
-              case 27:
-                _context3.prev = 27;
-                _context3.prev = 28;
-
-                if (!_iteratorNormalCompletion2 && _iterator2.return) {
-                  _iterator2.return();
-                }
-
-              case 30:
-                _context3.prev = 30;
-
-                if (!_didIteratorError2) {
-                  _context3.next = 33;
-                  break;
-                }
-
-                throw _iteratorError2;
-
-              case 33:
-                return _context3.finish(30);
-
-              case 34:
-                return _context3.finish(27);
-
-              case 35:
-              case 'end':
-                return _context3.stop();
-            }
-          }
-        }, _callee3, this, [[8, 23, 27, 35], [28,, 30, 34]]);
-      }));
-
-      function _processUnfinishedTransactions() {
-        return _ref4.apply(this, arguments);
-      }
-
-      return _processUnfinishedTransactions;
-    }()
-  }, {
-    key: '_processProductDraft',
-    value: function () {
-      var _ref5 = (0, _asyncToGenerator3.default)( /*#__PURE__*/_regenerator2.default.mark(function _callee4(productDraft, products) {
-        var matchingProducts, ctpProductToUpdate, _getRemovedVariants2, backupVariants, variantsToProcess, anonymizedProductDraft, transaction;
-
-        return _regenerator2.default.wrap(function _callee4$(_context4) {
-          while (1) {
-            switch (_context4.prev = _context4.next) {
-              case 0:
-                this.logger.debug('Processing reassignment for productDraft with name ' + (0, _stringify2.default)(productDraft.name));
-
-                _context4.next = 3;
-                return this._selectMatchingProducts(productDraft, products);
-
-              case 3:
-                matchingProducts = _context4.sent;
-
-                if (!(matchingProducts.length === 0)) {
-                  _context4.next = 6;
-                  break;
-                }
-
-                return _context4.abrupt('return');
-
-              case 6:
-
-                // select using SLUG, etc..
-                ctpProductToUpdate = this._selectCtpProductToUpdate(productDraft, matchingProducts);
-
-                this.logger.debug('Selected ctpProductToUpdate with id "' + ctpProductToUpdate.id + '"');
-
-                // get variants and draft to backup
-                _getRemovedVariants2 = this._getRemovedVariants(productDraft, matchingProducts, ctpProductToUpdate), backupVariants = _getRemovedVariants2.matchingProductsVars, variantsToProcess = _getRemovedVariants2.ctpProductToUpdateVars;
-                anonymizedProductDraft = this._createProductDraftWithRemovedVariants(ctpProductToUpdate, variantsToProcess);
-
-
-                this.logger.debug('Will remove ' + variantsToProcess.length + ' and reassign ' + backupVariants.length + ' variants');
-
-                // create a backup object
-                _context4.next = 13;
-                return this._backupToCustomObject(productDraft, backupVariants, anonymizedProductDraft);
-
-              case 13:
-                transaction = _context4.sent;
-                _context4.next = 16;
-                return this._createAndExecuteActions(productDraft, anonymizedProductDraft, backupVariants, ctpProductToUpdate, transaction, matchingProducts);
-
-              case 16:
-                _context4.next = 18;
-                return this.transactionService.deleteTransaction(transaction.key);
-
-              case 18:
-              case 'end':
-                return _context4.stop();
-            }
-          }
-        }, _callee4, this);
-      }));
-
-      function _processProductDraft(_x9, _x10) {
-        return _ref5.apply(this, arguments);
-      }
-
-      return _processProductDraft;
-    }()
-  }, {
-    key: '_createAndExecuteActions',
-    value: function () {
-      var _ref6 = (0, _asyncToGenerator3.default)( /*#__PURE__*/_regenerator2.default.mark(function _callee5(productDraft, anonymizedProductDraft, backupVariants, ctpProductToUpdate, transaction, matchingProducts) {
-        var productToUpdateCandidate, ctpProductTypeId, draftProductType;
         return _regenerator2.default.wrap(function _callee5$(_context5) {
           while (1) {
             switch (_context5.prev = _context5.next) {
               case 0:
+                _context5.prev = 0;
+
+                if (transactions) {
+                  _context5.next = 6;
+                  break;
+                }
+
+                this.logger.debug('Loading unfinished transactions');
+                _context5.next = 5;
+                return this.transactionService.getTransactions();
+
+              case 5:
+                transactions = _context5.sent;
+
+              case 6:
+                _iteratorNormalCompletion2 = true;
+                _didIteratorError2 = false;
+                _iteratorError2 = undefined;
+                _context5.prev = 9;
+                _iterator2 = (0, _getIterator3.default)(transactions);
+
+              case 11:
+                if (_iteratorNormalCompletion2 = (_step2 = _iterator2.next()).done) {
+                  _context5.next = 22;
+                  break;
+                }
+
+                transactionObject = _step2.value;
+                key = transactionObject.key, transaction = transactionObject.value;
+
+
+                this.logger.debug('Processing unfinished transaction with key ' + key);
+                _context5.next = 17;
+                return this._createAndExecuteActions(transaction.newProductDraft, transaction.backupProductDraft, transaction.variants, transaction.ctpProductToUpdate, transactionObject);
+
+              case 17:
+                _context5.next = 19;
+                return this.transactionService.deleteTransaction(key);
+
+              case 19:
+                _iteratorNormalCompletion2 = true;
+                _context5.next = 11;
+                break;
+
+              case 22:
+                _context5.next = 28;
+                break;
+
+              case 24:
+                _context5.prev = 24;
+                _context5.t0 = _context5['catch'](9);
+                _didIteratorError2 = true;
+                _iteratorError2 = _context5.t0;
+
+              case 28:
+                _context5.prev = 28;
+                _context5.prev = 29;
+
+                if (!_iteratorNormalCompletion2 && _iterator2.return) {
+                  _iterator2.return();
+                }
+
+              case 31:
+                _context5.prev = 31;
+
+                if (!_didIteratorError2) {
+                  _context5.next = 34;
+                  break;
+                }
+
+                throw _iteratorError2;
+
+              case 34:
+                return _context5.finish(31);
+
+              case 35:
+                return _context5.finish(28);
+
+              case 36:
+                _context5.next = 46;
+                break;
+
+              case 38:
+                _context5.prev = 38;
+                _context5.t1 = _context5['catch'](0);
+
+                if (!(retryCount < constants.MAX_RETRIES)) {
+                  _context5.next = 45;
+                  break;
+                }
+
+                _context5.next = 43;
+                return this._handleUnfinishedTransactionsError(_context5.t1, retryCount);
+
+              case 43:
+                _context5.next = 46;
+                break;
+
+              case 45:
+                throw _context5.t1;
+
+              case 46:
+              case 'end':
+                return _context5.stop();
+            }
+          }
+        }, _callee5, this, [[0, 38], [9, 24, 28, 36], [29,, 31, 35]]);
+      }));
+
+      function _processUnfinishedTransactions(_x12) {
+        return _ref6.apply(this, arguments);
+      }
+
+      return _processUnfinishedTransactions;
+    }()
+  }, {
+    key: '_processProductDraft',
+    value: function () {
+      var _ref7 = (0, _asyncToGenerator3.default)( /*#__PURE__*/_regenerator2.default.mark(function _callee6(productDraft, products) {
+        var retryCount = arguments.length > 2 && arguments[2] !== undefined ? arguments[2] : 0;
+
+        var matchingProducts, ctpProductToUpdate, _getRemovedVariants2, backupVariants, variantsToProcess, anonymizedProductDraft, transaction;
+
+        return _regenerator2.default.wrap(function _callee6$(_context6) {
+          while (1) {
+            switch (_context6.prev = _context6.next) {
+              case 0:
+                _context6.prev = 0;
+
+                this.logger.debug('Processing reassignment for productDraft with name ' + (0, _stringify2.default)(productDraft.name));
+
+                _context6.next = 4;
+                return this._selectMatchingProducts(productDraft, products);
+
+              case 4:
+                matchingProducts = _context6.sent;
+
+                if (!(matchingProducts.length === 0)) {
+                  _context6.next = 7;
+                  break;
+                }
+
+                return _context6.abrupt('return');
+
+              case 7:
+
+                // select using SLUG, etc..
+                ctpProductToUpdate = this._selectCtpProductToUpdate(productDraft, matchingProducts);
+
+                this.logger.debug('Selected ctpProductToUpdate with id "' + ctpProductToUpdate.id + '"');
+
+                // get variants and draft to backup
+                _getRemovedVariants2 = this._getRemovedVariants(productDraft, matchingProducts, ctpProductToUpdate), backupVariants = _getRemovedVariants2.matchingProductsVars, variantsToProcess = _getRemovedVariants2.ctpProductToUpdateVars;
+                anonymizedProductDraft = this._createProductDraftWithRemovedVariants(ctpProductToUpdate, variantsToProcess);
+
+
+                this.logger.debug('Will remove ' + variantsToProcess.length + ' and reassign ' + backupVariants.length + ' variants');
+
+                // create a backup object
+                _context6.next = 14;
+                return this._backupToCustomObject(productDraft, backupVariants, anonymizedProductDraft);
+
+              case 14:
+                transaction = _context6.sent;
+                _context6.next = 17;
+                return this._createAndExecuteActions(productDraft, anonymizedProductDraft, backupVariants, ctpProductToUpdate, transaction, matchingProducts);
+
+              case 17:
+                _context6.next = 19;
+                return this.transactionService.deleteTransaction(transaction.key);
+
+              case 19:
+                _context6.next = 29;
+                break;
+
+              case 21:
+                _context6.prev = 21;
+                _context6.t0 = _context6['catch'](0);
+
+                if (!(retryCount < constants.MAX_RETRIES)) {
+                  _context6.next = 28;
+                  break;
+                }
+
+                _context6.next = 26;
+                return this._handleProcessingError(_context6.t0, productDraft, products, retryCount);
+
+              case 26:
+                _context6.next = 29;
+                break;
+
+              case 28:
+                throw _context6.t0;
+
+              case 29:
+              case 'end':
+                return _context6.stop();
+            }
+          }
+        }, _callee6, this, [[0, 21]]);
+      }));
+
+      function _processProductDraft(_x14, _x15) {
+        return _ref7.apply(this, arguments);
+      }
+
+      return _processProductDraft;
+    }()
+  }, {
+    key: '_createAndExecuteActions',
+    value: function () {
+      var _ref8 = (0, _asyncToGenerator3.default)( /*#__PURE__*/_regenerator2.default.mark(function _callee7(productDraft, anonymizedProductDraft, backupVariants, ctpProductToUpdate, transaction, matchingProducts) {
+        var productToUpdateCandidate, ctpProductTypeId, draftProductType;
+        return _regenerator2.default.wrap(function _callee7$(_context7) {
+          while (1) {
+            switch (_context7.prev = _context7.next) {
+              case 0:
                 if (matchingProducts) {
-                  _context5.next = 12;
-                  break;
-                }
-
-                _context5.next = 3;
+                  _context7.next = 12;
+                  break;
+                }
+
+                _context7.next = 3;
                 return this._selectMatchingProducts(productDraft);
 
               case 3:
-                matchingProducts = _context5.sent;
+                matchingProducts = _context7.sent;
 
                 // load CTP product to update for backupProductDraft -> CTP product to update
 
@@ -595,20 +704,20 @@
                 // if there is no ctpProductToUpdate or it is the same as candidate, take candidate
 
                 if (!(!ctpProductToUpdate || this.productService.isProductsSame(productToUpdateCandidate, ctpProductToUpdate))) {
-                  _context5.next = 9;
+                  _context7.next = 9;
                   break;
                 }
 
                 ctpProductToUpdate = productToUpdateCandidate;
-                _context5.next = 12;
+                _context7.next = 12;
                 break;
 
               case 9:
-                _context5.next = 11;
+                _context7.next = 11;
                 return this._createNewProduct(ctpProductToUpdate, productDraft.productType.id);
 
               case 11:
-                ctpProductToUpdate = _context5.sent;
+                ctpProductToUpdate = _context7.sent;
 
               case 12:
 
@@ -621,57 +730,57 @@
                 });
 
                 if (!(draftProductType !== ctpProductTypeId)) {
-                  _context5.next = 19;
-                  break;
-                }
-
-                _context5.next = 18;
+                  _context7.next = 19;
+                  break;
+                }
+
+                _context7.next = 18;
                 return this._changeProductType(transaction, ctpProductToUpdate, draftProductType);
 
               case 18:
-                ctpProductToUpdate = _context5.sent;
+                ctpProductToUpdate = _context7.sent;
 
               case 19:
-                _context5.next = 21;
+                _context7.next = 21;
                 return this._removeVariantsFromMatchingProducts(backupVariants, matchingProducts);
 
               case 21:
-                matchingProducts = _context5.sent;
-                _context5.next = 24;
+                matchingProducts = _context7.sent;
+                _context7.next = 24;
                 return this._createVariantsInCtpProductToUpdate(backupVariants, productDraft, ctpProductToUpdate);
 
               case 24:
-                ctpProductToUpdate = _context5.sent;
+                ctpProductToUpdate = _context7.sent;
 
                 if (!anonymizedProductDraft) {
-                  _context5.next = 31;
-                  break;
-                }
-
-                _context5.next = 28;
+                  _context7.next = 31;
+                  break;
+                }
+
+                _context7.next = 28;
                 return this._removeVariantsFromCtpProductToUpdate(anonymizedProductDraft, ctpProductToUpdate);
 
               case 28:
-                _context5.next = 30;
+                _context7.next = 30;
                 return this._ensureProductCreation(anonymizedProductDraft);
 
               case 30:
                 this.statistics.anonymized++;
 
               case 31:
-                _context5.next = 33;
+                _context7.next = 33;
                 return this._ensureSlugUniqueness(productDraft, matchingProducts);
 
               case 33:
               case 'end':
-                return _context5.stop();
-            }
-          }
-        }, _callee5, this);
+                return _context7.stop();
+            }
+          }
+        }, _callee7, this);
       }));
 
-      function _createAndExecuteActions(_x11, _x12, _x13, _x14, _x15, _x16) {
-        return _ref6.apply(this, arguments);
+      function _createAndExecuteActions(_x17, _x18, _x19, _x20, _x21, _x22) {
+        return _ref8.apply(this, arguments);
       }
 
       return _createAndExecuteActions;
@@ -1049,114 +1158,28 @@
   }, {
     key: '_ensureProductCreation',
     value: function () {
-      var _ref7 = (0, _asyncToGenerator3.default)( /*#__PURE__*/_regenerator2.default.mark(function _callee6(productDraft) {
+      var _ref9 = (0, _asyncToGenerator3.default)( /*#__PURE__*/_regenerator2.default.mark(function _callee8(productDraft) {
         var sku, existingProducts;
-        return _regenerator2.default.wrap(function _callee6$(_context6) {
-          while (1) {
-            switch (_context6.prev = _context6.next) {
-              case 0:
-                sku = productDraft.masterVariant.sku;
-                _context6.next = 3;
-                return this.productService.getProductsBySkus([sku]);
-
-              case 3:
-                existingProducts = _context6.sent;
-
-                if (existingProducts.length) {
-                  _context6.next = 7;
-                  break;
-                }
-
-                _context6.next = 7;
-                return this.productService.createProduct(productDraft);
-
-              case 7:
-              case 'end':
-                return _context6.stop();
-            }
-          }
-        }, _callee6, this);
-      }));
-
-      function _ensureProductCreation(_x17) {
-        return _ref7.apply(this, arguments);
-      }
-
-      return _ensureProductCreation;
-    }()
-
-    /**
-     * Create a backup of a product because we need to do product type change for this product
-     */
-
-  }, {
-    key: '_backupProductForProductTypeChange',
-    value: function () {
-      var _ref8 = (0, _asyncToGenerator3.default)( /*#__PURE__*/_regenerator2.default.mark(function _callee7(transactionObject, ctpProductToUpdate) {
-        var transactionKey, transaction;
-        return _regenerator2.default.wrap(function _callee7$(_context7) {
-          while (1) {
-            switch (_context7.prev = _context7.next) {
-              case 0:
-                if (transactionObject.ctpProductToUpdate) {
-                  _context7.next = 8;
-                  break;
-                }
-
-                transactionKey = transactionObject.key;
-                _context7.next = 4;
-                return this.transactionService.getTransaction(transactionKey);
-
-              case 4:
-                transaction = _context7.sent;
-
-                transaction.ctpProductToUpdate = ctpProductToUpdate;
-
-                _context7.next = 8;
-                return this.transactionService.upsertTransactionByKey(transaction, transactionKey);
-
-              case 8:
-              case 'end':
-                return _context7.stop();
-            }
-          }
-        }, _callee7, this);
-      }));
-
-      function _backupProductForProductTypeChange(_x18, _x19) {
-        return _ref8.apply(this, arguments);
-      }
-
-      return _backupProductForProductTypeChange;
-    }()
-  }, {
-    key: '_changeProductType',
-    value: function () {
-      var _ref9 = (0, _asyncToGenerator3.default)( /*#__PURE__*/_regenerator2.default.mark(function _callee8(transaction, ctpProductToUpdate, productTypeId) {
-        var updatedProduct;
         return _regenerator2.default.wrap(function _callee8$(_context8) {
           while (1) {
             switch (_context8.prev = _context8.next) {
               case 0:
-                this.logger.debug('Changing productType of product ' + ((0, _stringify2.default)(ctpProductToUpdate.masterData.current.name) + ' with id ') + ('"' + ctpProductToUpdate.id + '" to productType "' + productTypeId + '"'));
-
+                sku = productDraft.masterVariant.sku;
                 _context8.next = 3;
-                return this._backupProductForProductTypeChange(transaction, ctpProductToUpdate);
+                return this.productService.getProductsBySkus([sku]);
 
               case 3:
-                _context8.next = 5;
-                return this.productService.changeProductType(ctpProductToUpdate, productTypeId);
-
-              case 5:
-                updatedProduct = _context8.sent;
-                _context8.next = 8;
-                return this._deleteBackupForProductTypeChange(transaction.key);
-
-              case 8:
-                this.statistics.productTypeChanged++;
-                return _context8.abrupt('return', updatedProduct);
-
-              case 10:
+                existingProducts = _context8.sent;
+
+                if (existingProducts.length) {
+                  _context8.next = 7;
+                  break;
+                }
+
+                _context8.next = 7;
+                return this.productService.createProduct(productDraft);
+
+              case 7:
               case 'end':
                 return _context8.stop();
             }
@@ -1164,46 +1187,132 @@
         }, _callee8, this);
       }));
 
-      function _changeProductType(_x20, _x21, _x22) {
+      function _ensureProductCreation(_x23) {
         return _ref9.apply(this, arguments);
       }
 
-      return _changeProductType;
+      return _ensureProductCreation;
     }()
 
     /**
-     * Delete a backup that was created because of product type change of a product
+     * Create a backup of a product because we need to do product type change for this product
      */
 
   }, {
-    key: '_deleteBackupForProductTypeChange',
+    key: '_backupProductForProductTypeChange',
     value: function () {
-      var _ref10 = (0, _asyncToGenerator3.default)( /*#__PURE__*/_regenerator2.default.mark(function _callee9(transactionKey) {
-        var transaction;
+      var _ref10 = (0, _asyncToGenerator3.default)( /*#__PURE__*/_regenerator2.default.mark(function _callee9(transactionObject, ctpProductToUpdate) {
+        var transactionKey, transaction;
         return _regenerator2.default.wrap(function _callee9$(_context9) {
           while (1) {
             switch (_context9.prev = _context9.next) {
               case 0:
-                _context9.next = 2;
+                if (transactionObject.ctpProductToUpdate) {
+                  _context9.next = 8;
+                  break;
+                }
+
+                transactionKey = transactionObject.key;
+                _context9.next = 4;
                 return this.transactionService.getTransaction(transactionKey);
 
+              case 4:
+                transaction = _context9.sent;
+
+                transaction.ctpProductToUpdate = ctpProductToUpdate;
+
+                _context9.next = 8;
+                return this.transactionService.upsertTransactionByKey(transaction, transactionKey);
+
+              case 8:
+              case 'end':
+                return _context9.stop();
+            }
+          }
+        }, _callee9, this);
+      }));
+
+      function _backupProductForProductTypeChange(_x24, _x25) {
+        return _ref10.apply(this, arguments);
+      }
+
+      return _backupProductForProductTypeChange;
+    }()
+  }, {
+    key: '_changeProductType',
+    value: function () {
+      var _ref11 = (0, _asyncToGenerator3.default)( /*#__PURE__*/_regenerator2.default.mark(function _callee10(transaction, ctpProductToUpdate, productTypeId) {
+        var updatedProduct;
+        return _regenerator2.default.wrap(function _callee10$(_context10) {
+          while (1) {
+            switch (_context10.prev = _context10.next) {
+              case 0:
+                this.logger.debug('Changing productType of product ' + ((0, _stringify2.default)(ctpProductToUpdate.masterData.current.name) + ' with id ') + ('"' + ctpProductToUpdate.id + '" to productType "' + productTypeId + '"'));
+
+                _context10.next = 3;
+                return this._backupProductForProductTypeChange(transaction, ctpProductToUpdate);
+
+              case 3:
+                _context10.next = 5;
+                return this.productService.changeProductType(ctpProductToUpdate, productTypeId);
+
+              case 5:
+                updatedProduct = _context10.sent;
+                _context10.next = 8;
+                return this._deleteBackupForProductTypeChange(transaction.key);
+
+              case 8:
+                this.statistics.productTypeChanged++;
+                return _context10.abrupt('return', updatedProduct);
+
+              case 10:
+              case 'end':
+                return _context10.stop();
+            }
+          }
+        }, _callee10, this);
+      }));
+
+      function _changeProductType(_x26, _x27, _x28) {
+        return _ref11.apply(this, arguments);
+      }
+
+      return _changeProductType;
+    }()
+
+    /**
+     * Delete a backup that was created because of product type change of a product
+     */
+
+  }, {
+    key: '_deleteBackupForProductTypeChange',
+    value: function () {
+      var _ref12 = (0, _asyncToGenerator3.default)( /*#__PURE__*/_regenerator2.default.mark(function _callee11(transactionKey) {
+        var transaction;
+        return _regenerator2.default.wrap(function _callee11$(_context11) {
+          while (1) {
+            switch (_context11.prev = _context11.next) {
+              case 0:
+                _context11.next = 2;
+                return this.transactionService.getTransaction(transactionKey);
+
               case 2:
-                transaction = _context9.sent;
+                transaction = _context11.sent;
 
                 delete transaction.ctpProductToUpdate;
-                _context9.next = 6;
+                _context11.next = 6;
                 return this.transactionService.upsertTransactionByKey(transaction, transactionKey);
 
               case 6:
               case 'end':
-                return _context9.stop();
-            }
-          }
-        }, _callee9, this);
+                return _context11.stop();
+            }
+          }
+        }, _callee11, this);
       }));
 
-      function _deleteBackupForProductTypeChange(_x23) {
-        return _ref10.apply(this, arguments);
+      function _deleteBackupForProductTypeChange(_x29) {
+        return _ref12.apply(this, arguments);
       }
 
       return _deleteBackupForProductTypeChange;
@@ -1220,13 +1329,13 @@
   }, {
     key: '_ensureSlugUniqueness',
     value: function () {
-      var _ref11 = (0, _asyncToGenerator3.default)( /*#__PURE__*/_regenerator2.default.mark(function _callee10(productDraft, matchingProducts) {
+      var _ref13 = (0, _asyncToGenerator3.default)( /*#__PURE__*/_regenerator2.default.mark(function _callee12(productDraft, matchingProducts) {
         var _this5 = this;
 
         var productDraftSlug, productsToAnonymize;
-        return _regenerator2.default.wrap(function _callee10$(_context10) {
+        return _regenerator2.default.wrap(function _callee12$(_context12) {
           while (1) {
-            switch (_context10.prev = _context10.next) {
+            switch (_context12.prev = _context12.next) {
               case 0:
                 productDraftSlug = productDraft.slug;
                 productsToAnonymize = matchingProducts.filter(function (product) {
@@ -1236,7 +1345,7 @@
 
                 this.logger.debug('Anonymizing ' + productsToAnonymize.length + ' products because of duplicate slugs');
 
-                _context10.next = 5;
+                _context12.next = 5;
                 return _bluebird2.default.map(productsToAnonymize, function (product) {
                   return _this5.productService.anonymizeCtpProduct(product);
                 }, { concurrency: 3 });
@@ -1246,14 +1355,14 @@
 
               case 6:
               case 'end':
-                return _context10.stop();
-            }
-          }
-        }, _callee10, this);
+                return _context12.stop();
+            }
+          }
+        }, _callee12, this);
       }));
 
-      function _ensureSlugUniqueness(_x24, _x25) {
-        return _ref11.apply(this, arguments);
+      function _ensureSlugUniqueness(_x30, _x31) {
+        return _ref13.apply(this, arguments);
       }
 
       return _ensureSlugUniqueness;
@@ -1302,26 +1411,26 @@
   }, {
     key: '_removeVariantsFromCtpProductToUpdate',
     value: function () {
-      var _ref12 = (0, _asyncToGenerator3.default)( /*#__PURE__*/_regenerator2.default.mark(function _callee11(anonymizedProductDraft, ctpProductToUpdate) {
+      var _ref14 = (0, _asyncToGenerator3.default)( /*#__PURE__*/_regenerator2.default.mark(function _callee13(anonymizedProductDraft, ctpProductToUpdate) {
         var skusToRemove;
-        return _regenerator2.default.wrap(function _callee11$(_context11) {
+        return _regenerator2.default.wrap(function _callee13$(_context13) {
           while (1) {
-            switch (_context11.prev = _context11.next) {
+            switch (_context13.prev = _context13.next) {
               case 0:
                 skusToRemove = this.productService.getProductDraftSkus(anonymizedProductDraft);
-                _context11.next = 3;
+                _context13.next = 3;
                 return this.productService.removeVariantsFromProduct(ctpProductToUpdate, skusToRemove);
 
               case 3:
               case 'end':
-                return _context11.stop();
-            }
-          }
-        }, _callee11, this);
+                return _context13.stop();
+            }
+          }
+        }, _callee13, this);
       }));
 
-      function _removeVariantsFromCtpProductToUpdate(_x26, _x27) {
-        return _ref12.apply(this, arguments);
+      function _removeVariantsFromCtpProductToUpdate(_x32, _x33) {
+        return _ref14.apply(this, arguments);
       }
 
       return _removeVariantsFromCtpProductToUpdate;
@@ -1329,14 +1438,14 @@
   }, {
     key: '_createVariantsInCtpProductToUpdate',
     value: function () {
-      var _ref13 = (0, _asyncToGenerator3.default)( /*#__PURE__*/_regenerator2.default.mark(function _callee12(backupVariants, productDraft, ctpProductToUpdate) {
+      var _ref15 = (0, _asyncToGenerator3.default)( /*#__PURE__*/_regenerator2.default.mark(function _callee14(backupVariants, productDraft, ctpProductToUpdate) {
         var _this6 = this;
 
         var actions, skuToVariant, existingSkus, variants, setAttrActions, _iteratorNormalCompletion7, _didIteratorError7, _iteratorError7, _iterator7, _step7, _step7$value, sku, variant;
 
-        return _regenerator2.default.wrap(function _callee12$(_context12) {
+        return _regenerator2.default.wrap(function _callee14$(_context14) {
           while (1) {
-            switch (_context12.prev = _context12.next) {
+            switch (_context14.prev = _context14.next) {
               case 0:
                 actions = [];
                 skuToVariant = new _map2.default();
@@ -1357,11 +1466,11 @@
                 });
 
                 // ensure sameForAll constraint
-                _context12.next = 8;
+                _context14.next = 8;
                 return this._ensureSameForAllAttributes(ctpProductToUpdate, skuToVariant, productDraft);
 
               case 8:
-                setAttrActions = _context12.sent;
+                setAttrActions = _context14.sent;
 
                 actions.push.apply(actions, (0, _toConsumableArray3.default)(setAttrActions));
 
@@ -1369,7 +1478,7 @@
                 _iteratorNormalCompletion7 = true;
                 _didIteratorError7 = false;
                 _iteratorError7 = undefined;
-                _context12.prev = 13;
+                _context14.prev = 13;
                 for (_iterator7 = (0, _getIterator3.default)(skuToVariant); !(_iteratorNormalCompletion7 = (_step7 = _iterator7.next()).done); _iteratorNormalCompletion7 = true) {
                   _step7$value = (0, _slicedToArray3.default)(_step7.value, 2), sku = _step7$value[0], variant = _step7$value[1];
 
@@ -1381,53 +1490,53 @@
                     images: variant.images,
                     attributes: variant.attributes
                   });
-                }_context12.next = 21;
+                }_context14.next = 21;
                 break;
 
               case 17:
-                _context12.prev = 17;
-                _context12.t0 = _context12['catch'](13);
+                _context14.prev = 17;
+                _context14.t0 = _context14['catch'](13);
                 _didIteratorError7 = true;
-                _iteratorError7 = _context12.t0;
+                _iteratorError7 = _context14.t0;
 
               case 21:
-                _context12.prev = 21;
-                _context12.prev = 22;
+                _context14.prev = 21;
+                _context14.prev = 22;
 
                 if (!_iteratorNormalCompletion7 && _iterator7.return) {
                   _iterator7.return();
                 }
 
               case 24:
-                _context12.prev = 24;
+                _context14.prev = 24;
 
                 if (!_didIteratorError7) {
-                  _context12.next = 27;
+                  _context14.next = 27;
                   break;
                 }
 
                 throw _iteratorError7;
 
               case 27:
-                return _context12.finish(24);
+                return _context14.finish(24);
 
               case 28:
-                return _context12.finish(21);
+                return _context14.finish(21);
 
               case 29:
                 this.logger.debug('Updating ctpProductToUpdate with ' + actions.length + ' addVariant actions');
-                return _context12.abrupt('return', this.productService.updateProduct(ctpProductToUpdate, actions));
+                return _context14.abrupt('return', this.productService.updateProduct(ctpProductToUpdate, actions));
 
               case 31:
               case 'end':
-                return _context12.stop();
-            }
-          }
-        }, _callee12, this, [[13, 17, 21, 29], [22,, 24, 28]]);
+                return _context14.stop();
+            }
+          }
+        }, _callee14, this, [[13, 17, 21, 29], [22,, 24, 28]]);
       }));
 
-      function _createVariantsInCtpProductToUpdate(_x28, _x29, _x30) {
-        return _ref13.apply(this, arguments);
+      function _createVariantsInCtpProductToUpdate(_x34, _x35, _x36) {
+        return _ref15.apply(this, arguments);
       }
 
       return _createVariantsInCtpProductToUpdate;
@@ -1442,21 +1551,21 @@
   }, {
     key: '_removeVariantsFromMatchingProducts',
     value: function () {
-      var _ref14 = (0, _asyncToGenerator3.default)( /*#__PURE__*/_regenerator2.default.mark(function _callee13(backupVariants, matchingProducts) {
+      var _ref16 = (0, _asyncToGenerator3.default)( /*#__PURE__*/_regenerator2.default.mark(function _callee15(backupVariants, matchingProducts) {
         var _this7 = this;
 
         var productToSkusToRemoveMap, skuToProductMap, _iteratorNormalCompletion8, _didIteratorError8, _iteratorError8, _iterator8, _step8, variant, product, actions;
 
-        return _regenerator2.default.wrap(function _callee13$(_context13) {
+        return _regenerator2.default.wrap(function _callee15$(_context15) {
           while (1) {
-            switch (_context13.prev = _context13.next) {
+            switch (_context15.prev = _context15.next) {
               case 0:
                 if (backupVariants.length) {
-                  _context13.next = 2;
-                  break;
-                }
-
-                return _context13.abrupt('return', matchingProducts);
+                  _context15.next = 2;
+                  break;
+                }
+
+                return _context15.abrupt('return', matchingProducts);
 
               case 2:
                 productToSkusToRemoveMap = new _map2.default();
@@ -1469,7 +1578,7 @@
                 _iteratorNormalCompletion8 = true;
                 _didIteratorError8 = false;
                 _iteratorError8 = undefined;
-                _context13.prev = 7;
+                _context15.prev = 7;
 
 
                 for (_iterator8 = (0, _getIterator3.default)(backupVariants); !(_iteratorNormalCompletion8 = (_step8 = _iterator8.next()).done); _iteratorNormalCompletion8 = true) {
@@ -1485,59 +1594,59 @@
                   }
                 }
 
-                _context13.next = 15;
+                _context15.next = 15;
                 break;
 
               case 11:
-                _context13.prev = 11;
-                _context13.t0 = _context13['catch'](7);
+                _context15.prev = 11;
+                _context15.t0 = _context15['catch'](7);
                 _didIteratorError8 = true;
-                _iteratorError8 = _context13.t0;
+                _iteratorError8 = _context15.t0;
 
               case 15:
-                _context13.prev = 15;
-                _context13.prev = 16;
+                _context15.prev = 15;
+                _context15.prev = 16;
 
                 if (!_iteratorNormalCompletion8 && _iterator8.return) {
                   _iterator8.return();
                 }
 
               case 18:
-                _context13.prev = 18;
+                _context15.prev = 18;
 
                 if (!_didIteratorError8) {
-                  _context13.next = 21;
+                  _context15.next = 21;
                   break;
                 }
 
                 throw _iteratorError8;
 
               case 21:
-                return _context13.finish(18);
+                return _context15.finish(18);
 
               case 22:
-                return _context13.finish(15);
+                return _context15.finish(15);
 
               case 23:
                 this.logger.debug('Removing variants from matching products');
-                return _context13.abrupt('return', _bluebird2.default.map((0, _from2.default)(productToSkusToRemoveMap), function (_ref15) {
-                  var _ref16 = (0, _slicedToArray3.default)(_ref15, 2),
-                      product = _ref16[0],
-                      skus = _ref16[1];
+                return _context15.abrupt('return', _bluebird2.default.map((0, _from2.default)(productToSkusToRemoveMap), function (_ref17) {
+                  var _ref18 = (0, _slicedToArray3.default)(_ref17, 2),
+                      product = _ref18[0],
+                      skus = _ref18[1];
 
                   return _this7.productService.removeVariantsFromProduct(product, skus);
                 }, { concurrency: 3 }).then(_lodash2.default.compact));
 
               case 25:
               case 'end':
-                return _context13.stop();
-            }
-          }
-        }, _callee13, this, [[7, 11, 15, 23], [16,, 18, 22]]);
+                return _context15.stop();
+            }
+          }
+        }, _callee15, this, [[7, 11, 15, 23], [16,, 18, 22]]);
       }));
 
-      function _removeVariantsFromMatchingProducts(_x31, _x32) {
-        return _ref14.apply(this, arguments);
+      function _removeVariantsFromMatchingProducts(_x37, _x38) {
+        return _ref16.apply(this, arguments);
       }
 
       return _removeVariantsFromMatchingProducts;
@@ -1553,6 +1662,11 @@
         return _bluebird2.default.resolve();
       };
     }
+  }, {
+    key: '_isUnrecoverableError',
+    value: function _isUnrecoverableError(error) {
+      return [400, 404].indexOf(error.statusCode) !== -1;
+    }
   }]);
   return VariantReassignment;
 }();
