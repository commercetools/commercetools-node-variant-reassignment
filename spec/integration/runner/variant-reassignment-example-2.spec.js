import { expect } from 'chai'
import VariantReassignment from '../../../lib/runner/variant-reassignment'
import * as utils from '../../utils/helper'
import { PRODUCT_ANONYMIZE_SLUG_KEY } from '../../../lib/constants'

const productDraftProductType = require('../../resources/productType.json')

/* eslint-disable max-len */
/**
 * +---------------------------+---------------------------------------------+--------------------+---------------------------------------------------------------+
 * | New product draft         | CTP product                                 | After reassignment | CTP product                                                   |
 * +---------------------------+---------------------------------------------+                    +---------------------------------------------------------------+
 * | Product:                  | Product:                                    |                    | Product:                                                      |
 * | slug: { en: "product-1" } | id: "1"                                     |                    | id: "1"                                                       |
 * | product-type: "pt2"       | slug: { en: "product-1", de: "produkte-1" } |                    | slug: { en: "product-1_${timestamp}", ctsd: "${timestamp}" }  |
 * | variants: v1, v3          | product-type: "pt1"                         |                    | product-type: "pt1"                                           |
 * |                           | variants: v1, v2                            |                    | variants: v2                                                  |
 * +---------------------------+---------------------------------------------+                    +---------------------------------------------------------------+
 * |                           | Product:                                    |                    | Product:                                                      |
 * |                           | id: "2"                                     |                    | id: "2"                                                       |
 * |                           | slug: { en: "product-2" }                   |                    | slug: { en: "product-2" }                                     |
 * |                           | product-type: "pt1"                         |                    | product-type: "pt1"                                           |
 * |                           | variants: v3, v4                            |                    | variants: v4                                                  |
 * +---------------------------+---------------------------------------------+                    +---------------------------------------------------------------+
 * |                           |                                             |                    | Product:                                                      |
 * |                           |                                             |                    | id: "3"                                                       |
 * |                           |                                             |                    | slug: { en: "product-1", de: "produkte-1" }                   |
 * |                           |                                             |                    | product-type: "pt2"                                           |
 * |                           |                                             |                    | variants: v1, v3                                              |
 * +---------------------------+---------------------------------------------+--------------------+---------------------------------------------------------------+
 */
/* eslint-enable max-len */
describe('Variant reassignment', () => {
  const logger = utils.createLogger(__filename)
  let ctpClient
  let product1
  let product2

  before(async () => {
    ctpClient = await utils.createClient()
    const results = await utils.createCtpProducts([['1', '2'], ['3', '4']], ctpClient)
    product1 = results.find(product => product.masterVariant.sku === '1')
    product2 = results.find(product => product.masterVariant.sku === '3')
  })

  after(() =>
    utils.deleteResourcesAll(ctpClient, logger)
  )

  it('moving variant v3 + removing variant v2 + changing productType', async () => {
    productDraftProductType.name = 'product-draft-product-type'
    const productType = await utils.ensureResource(ctpClient.productTypes,
      productDraftProductType, 'name')

    const reassignment = new VariantReassignment(ctpClient, logger)
    await reassignment.execute([{
      productType: {
        id: productType.id
      },
      name: {
        en: 'Sample product1'
      },
      slug: {
        en: 'sample-product1'
      },
      masterVariant: {
        sku: '1'
      },
      variants: [
        {
          sku: '3'
        }
      ]
    }], [product1, product2])
    const { body: { results } } = await utils.getProductsBySkus(['1', '2', '3', '4'], ctpClient)
    expect(results).to.have.lengthOf(3)
    const backupProduct = results.find(product => product.masterVariant.sku === '2')
    expect(backupProduct).to.be.an('object')
<<<<<<< HEAD
    expect(backupProduct.variants).to.have.lengthOf(2)
=======
    expect(backupProduct.variants).to.have.lengthOf(0)
>>>>>>> 74990e7b
    expect(backupProduct.slug[PRODUCT_ANONYMIZE_SLUG_KEY]).to.be.a('string')

    const newProduct = results.find(product => product.masterVariant.sku === '1')
    expect(newProduct.productType.id).to.not.equal(product1.productType.id)
    expect(newProduct.variants).to.have.lengthOf(1)
    expect(newProduct.variants[0].sku).to.equal('3')

    const updatedProduct = results.find(product => product.masterVariant.sku === '4')
    expect(updatedProduct).to.be.an('object')
    expect(updatedProduct.variants).to.have.lengthOf(0)
  })
})<|MERGE_RESOLUTION|>--- conflicted
+++ resolved
@@ -76,11 +76,7 @@
     expect(results).to.have.lengthOf(3)
     const backupProduct = results.find(product => product.masterVariant.sku === '2')
     expect(backupProduct).to.be.an('object')
-<<<<<<< HEAD
-    expect(backupProduct.variants).to.have.lengthOf(2)
-=======
     expect(backupProduct.variants).to.have.lengthOf(0)
->>>>>>> 74990e7b
     expect(backupProduct.slug[PRODUCT_ANONYMIZE_SLUG_KEY]).to.be.a('string')
 
     const newProduct = results.find(product => product.masterVariant.sku === '1')
