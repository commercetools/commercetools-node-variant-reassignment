import { expect } from 'chai'
import VariantReassignment from '../../../lib/runner/variant-reassignment'
import * as utils from '../../utils/helper'

const productDraftProductType = require('../../resources/productType.json')

/* eslint-disable max-len */
/**
 * +---------------------------+---------------------------------------------+--------------------+---------------------------------------------------------------+
 * | New product draft         | CTP product                                 | After reassignment | CTP product                                                   |
 * +---------------------------+---------------------------------------------+                    +---------------------------------------------------------------+
 * | Product:                  | Product:                                    |                    | Product:                                                      |
 * | slug: { en: "product-1" } | id: "1"                                     |                    | id: "1"                                                       |
 * | product-type: "pt2"       | slug: { en: "product-1", de: "produkte-1" } |                    | slug: { en: "product-1_${timestamp}", _ctsd: "${timestamp}" } |
 * | variants: v1, v3          | product-type: "pt1"                         |                    | product-type: "pt1"                                           |
 * |                           | variants: v1, v2                            |                    | variants: v2                                                  |
 * +---------------------------+---------------------------------------------+                    +---------------------------------------------------------------+
 * |                           | Product:                                    |                    | Product:                                                      |
 * |                           | id: "2"                                     |                    | id: "2"                                                       |
 * |                           | slug: { en: "product-2" }                   |                    | slug: { en: "product-2" }                                     |
 * |                           | product-type: "pt1"                         |                    | product-type: "pt1"                                           |
 * |                           | variants: v3, v4                            |                    | variants: v4                                                  |
 * +---------------------------+---------------------------------------------+                    +---------------------------------------------------------------+
 * |                           |                                             |                    | Product:                                                      |
 * |                           |                                             |                    | id: "3"                                                       |
 * |                           |                                             |                    | slug: { en: "product-1", de: "produkte-1" }                   |
 * |                           |                                             |                    | product-type: "pt2"                                           |
 * |                           |                                             |                    | variants: v1, v3                                              |
 * +---------------------------+---------------------------------------------+--------------------+---------------------------------------------------------------+
 */
/* eslint-enable max-len */
describe.skip('Variant reassignment', () => {
  const logger = utils.createLogger(__filename)
  let ctpClient
  let product1
  let product2

  before(async () => {
    ctpClient = await utils.createClient()
    const results = await utils.createCtpProducts([['1', '2'], ['3', '4']], ctpClient)
    product1 = results.find(product => product.masterVariant.sku === '1')
    product2 = results.find(product => product.masterVariant.sku === '3')
  })

  after(() =>
    utils.deleteResourcesAll(ctpClient, logger)
  )

  it('moving variant v3 + removing variant v2 + changing productType', async () => {
    productDraftProductType.name = 'product-draft-product-type'
    const productType = await utils.ensureResource(ctpClient.productTypes,
      productDraftProductType, 'name')

<<<<<<< HEAD
    const reassignment = new VariantReassignment(ctpClient, logger, {}, [])
=======
    const reassignment = new VariantReassignment(ctpClient, logger)
>>>>>>> 75070b5d
    await reassignment.execute([{
      productType: {
        id: productType.id
      },
      name: {
        en: 'Sample product1'
      },
      slug: {
        en: 'sample-product1'
      },
      masterVariant: {
        sku: '1'
      },
      variants: [
        {
          sku: '3'
        }
      ]
    }], [product1, product2])
    const { body: { results } } = await utils.getProductsBySkus(['1', '2', '3', '4'], ctpClient)
    expect(results).to.have.lengthOf(2)
    const backupProduct = results.find(product => product.masterVariant.sku === '2')
    expect(backupProduct).to.be.an('object')
    expect(backupProduct.variants).to.have.lengthOf(2)
    expect(backupProduct.slug._ctsd).to.be.a('string')

    const newProduct = results.find(product => product.masterVariant.sku === '1')
    expect(newProduct.productType.id).to.not.equal(product1.productType.id)

    const updatedProduct = results.find(product => product.masterVariant.sku === '4')
    expect(updatedProduct).to.be.an('object')
  })
})<|MERGE_RESOLUTION|>--- conflicted
+++ resolved
@@ -51,11 +51,7 @@
     const productType = await utils.ensureResource(ctpClient.productTypes,
       productDraftProductType, 'name')
 
-<<<<<<< HEAD
-    const reassignment = new VariantReassignment(ctpClient, logger, {}, [])
-=======
     const reassignment = new VariantReassignment(ctpClient, logger)
->>>>>>> 75070b5d
     await reassignment.execute([{
       productType: {
         id: productType.id
