--- conflicted
+++ resolved
@@ -42,11 +42,7 @@
     productType2 = await utils.ensureResource(ctpClient.productTypes,
       productTypeDraft2, 'name')
 
-<<<<<<< HEAD
-    const reassignment = new VariantReassignment(ctpClient, logger, {}, [])
-=======
     const reassignment = new VariantReassignment(ctpClient, logger)
->>>>>>> 75070b5d
     await reassignment.execute([{
       productType: {
         id: productType2.id
