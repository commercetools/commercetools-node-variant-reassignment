--- conflicted
+++ resolved
@@ -39,11 +39,7 @@
   )
 
   it('move variant v3 to another product', async () => {
-<<<<<<< HEAD
-    const reassignment = new VariantReassignment(ctpClient, logger, {}, [])
-=======
     const reassignment = new VariantReassignment(ctpClient, logger)
->>>>>>> 75070b5d
     const productDraft = {
       productType: {
         id: product1.productType.id
