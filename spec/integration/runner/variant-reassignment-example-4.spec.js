import { expect } from 'chai'
import _ from 'lodash'
import * as utils from '../../utils/helper'
import VariantReassignment from '../../../lib/runner/variant-reassignment'

const productTypeDraft2 = _.cloneDeep(require('../../resources/productType.json'))

/* eslint-disable max-len */
/**
 * +---------------------------------------------+---------------------------+--------------------+---------------------------------------------------------------+
 * | New product draft                           | CTP product               | After reassignment | CTP product                                                   |
 * +---------------------------------------------+---------------------------+                    +---------------------------------------------------------------+
 * | Product:                                    | Product:                  |                    | Product:                                                      |
 * | slug: { en: "product-1", de: "produkte-1" } | id: "1"                   |                    | id: "1"                                                       |
 * | product-type: "pt2"                         | slug: { en: "product-1" } |                    | slug: { en: "product-1" }                                     |
 * | variants: v1, v3                            | product-type: "pt2"       |                    | product-type: "pt2"                                           |
 * |                                             | variants: v1, v2          |                    | variants: v1, v3                                              |
 * +---------------------------------------------+---------------------------+                    +---------------------------------------------------------------+
 * |                                             | Product:                  |                    | Product:                                                      |
 * |                                             | id: "2"                   |                    | id: "3"                                                       |
 * |                                             | slug: { en: "product-2" } |                    | slug: { en: "product-1_${timestamp}", _ctsd: "${timestamp}" } |
 * |                                             | product-type: "pt1"       |                    | product-type: "pt2"                                           |
 * |                                             | variants: v3              |                    | variants: v2                                                  |
 * +---------------------------------------------+---------------------------+--------------------+---------------------------------------------------------------+
 */
/* eslint-enable max-len */
describe.skip('Variant reassignment', () => {
  const logger = utils.createLogger(__filename)
  let ctpClient
  let product1
  let product2
  let productType2

  before(async () => {
    ctpClient = await utils.createClient()
    productTypeDraft2.name = 'product-type-2'
    productType2 = await utils.ensureResource(ctpClient.productTypes,
      productTypeDraft2, 'name')

    const results = await utils.createCtpProducts([['1', '2'], ['3']], ctpClient, (pD) => {
      if (pD.masterVariant.sku === '3')
        pD.productType.id = productType2.id
    })
    product1 = results.find(product => product.masterVariant.sku === '1')
    product2 = results.find(product => product.masterVariant.sku === '3')
  })

  after(() =>
    utils.deleteResourcesAll(ctpClient, logger)
  )

  it('removing variant v2 + moving variant v3 from a different productType + deleting product p2',
    async () => {
<<<<<<< HEAD
      const reassignment = new VariantReassignment(ctpClient, logger, {}, [])
=======
      const reassignment = new VariantReassignment(ctpClient, logger)
>>>>>>> 75070b5d
      await reassignment.execute([{
        productType: {
          id: productType2.id
        },
        name: {
          en: 'Sample product1'
        },
        slug: {
          en: 'sample-product1'
        },
        masterVariant: {
          sku: '1'
        },
        variants: [
          {
            sku: '3'
          }
        ]
      }], [product1, product2])
      const { body: { results } } = await utils.getProductsBySkus(['1', '2', '3'], ctpClient)
      expect(results).to.have.lengthOf(2)
      const updatedProduct = results.find(product => product.masterVariant.sku === '1')
      expect(updatedProduct).to.be.an('object')
      expect(updatedProduct.variants).to.have.lengthOf(1)

      const newProduct = results.find(product => product.masterVariant.sku === '2')
      expect(newProduct.productType.id).to.equal(updatedProduct.productType.id)
      expect(newProduct.variants).to.have.lengthOf(0)
    })
})<|MERGE_RESOLUTION|>--- conflicted
+++ resolved
@@ -51,11 +51,7 @@
 
   it('removing variant v2 + moving variant v3 from a different productType + deleting product p2',
     async () => {
-<<<<<<< HEAD
-      const reassignment = new VariantReassignment(ctpClient, logger, {}, [])
-=======
       const reassignment = new VariantReassignment(ctpClient, logger)
->>>>>>> 75070b5d
       await reassignment.execute([{
         productType: {
           id: productType2.id
