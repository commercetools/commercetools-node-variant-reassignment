import { expect } from 'chai'
import * as utils from '../../utils/helper'
import VariantReassignment from '../../../lib/runner/variant-reassignment'

/* eslint-disable max-len */
/**
 * +-----------+------------------------------------------------------------+-------------------------------------------------------------------------+--------------------+-----------------------------------------------------------+
 * | Blacklist | Product draft                                              | CTP product                                                             | After reassignment | CTP product                                               |
 * +-----------+------------------------------------------------------------+-------------------------------------------------------------------------+                    +-----------------------------------------------------------+
 * | [ ]       | Product:                                                   | Product:                                                                |                    | Product:                                                  |
 * |           | slug: { en: "product" }                                    | id: 1                                                                   |                    | id: 1                                                     |
 * |           | product-type: "pt1"                                        | slug: { en: "product-1" }                                               |                    | slug: { en: "product" }                                   |
 * |           | masterVariant: { sku: v1, attributes: [ { brandId: 1 } ] } | product-type: "pt1"                                                     |                    | product-type: "pt1"                                       |
 * |           | variants: { sku: v2, attributes: [ { brandId: 1 } ] }      | masterVariant: { sku: v1, attributes: [ { brandId (sameForAll): 2 } ] } |                    | masterVariant: { sku: v1, attributes: [ { brandId: 1 }] } |
 * |           |                                                            |                                                                         |                    | variants: { sku: v2, attributes: [ { brandId: 1 } ] }     |
 * +-----------+------------------------------------------------------------+-------------------------------------------------------------------------+                    +-----------------------------------------------------------+
 * |           |                                                            | Product:                                                                |                    |                                                           |
 * |           |                                                            | id: 2                                                                   |                    |                                                           |
 * |           |                                                            | slug: { en: "product-2" }                                               |                    |                                                           |
 * |           |                                                            | product-type: "pt1"                                                     |                    |                                                           |
 * |           |                                                            | masterVariant: { sku: v2, attributes: [ { brandId (sameForAll): 3 } ] } |                    |                                                           |
 * +-----------+------------------------------------------------------------+-------------------------------------------------------------------------+--------------------+-----------------------------------------------------------+
 */
/* eslint-enable max-len */
describe.skip('Variant reassignment', () => {
  const logger = utils.createLogger(__filename)
  let ctpClient
  let product1
  let product2

  before(async () => {
    ctpClient = await utils.createClient()
    const results = await utils.createCtpProducts([['1'], ['2']], ctpClient, (pD) => {
      if (pD.masterVariant.sku === '1')
        pD.masterVariant.attributes = [{ name: 'brandId', value: '2' }]
      else if (pD.masterVariant.sku === '2')
        pD.masterVariant.attributes = [{ name: 'brandId', value: '3' }]
    })
    product1 = results.find(product => product.masterVariant.sku === '1')
    product2 = results.find(product => product.masterVariant.sku === '2')
  })

  after(() =>
    utils.deleteResourcesAll(ctpClient, logger)
  )

  it('merge variants with different sameForAll attributes without blacklist',
    async () => {
<<<<<<< HEAD
      const reassignment = new VariantReassignment(['brandId'], logger, {})
=======
      const reassignment = new VariantReassignment(ctpClient, logger, {}, ['brandId'])
>>>>>>> 75070b5d
      await reassignment.execute([{
        productType: {
          id: product1.productType.id
        },
        name: {
          en: 'Sample product1'
        },
        slug: {
          en: 'product'
        },
        masterVariant: {
          sku: '1',
          attributes: [
            {
              name: 'brandId',
              value: '1'
            }
          ]
        },
        variants: [
          {
            sku: '2',
            attributes: [
              {
                name: 'brandId',
                value: '1'
              }
            ]
          }
        ]
      }], [product1, product2])

      const { body: { results } } = await utils.getProductsBySkus(['1', '2'], ctpClient)
      expect(results).to.have.lengthOf(1)
      const product = results[0]
      expect(product.masterVariant).to.have.lengthOf(1)
      expect(product.masterVariant.attributes).to.have.lengthOf(1)
      const brandIdAttr = product.masterVariant.attributes.find(a => a.name === 'brandId')
      expect(brandIdAttr.value).to.equal('1')
    })
})<|MERGE_RESOLUTION|>--- conflicted
+++ resolved
@@ -46,11 +46,7 @@
 
   it('merge variants with different sameForAll attributes without blacklist',
     async () => {
-<<<<<<< HEAD
-      const reassignment = new VariantReassignment(['brandId'], logger, {})
-=======
       const reassignment = new VariantReassignment(ctpClient, logger, {}, ['brandId'])
->>>>>>> 75070b5d
       await reassignment.execute([{
         productType: {
           id: product1.productType.id
