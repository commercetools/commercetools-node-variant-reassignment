import { expect } from 'chai'
import _ from 'lodash'
import sinon from 'sinon'
import * as utils from '../../utils/helper'
import VariantReassignment from '../../../lib/runner/variant-reassignment'
import * as constants from '../../../lib/constants'

const productTypeDraft = _.cloneDeep(require('../../resources/productType.json'))

productTypeDraft.name += '-2'
productTypeDraft.description += '-2'

describe('Reassignment error', () => {
  let ctpClient
  let product1
  let productDraft
  let reassignment
  let logger
  let spyError

  const checkResult = async (results = null) => {
    if (!results) {
      const res = await utils.getProductsBySkus(['1', '2', '3', '4'], ctpClient)
      results = res.body.results
    }

    expect(results).to.have.lengthOf(3, 'There should be 3 products on API')

    const matchingProduct = results.find(product => product.masterVariant.sku === '4')
    expect(matchingProduct).to.be.an('object', 'Backup product should be an object')
    expect(matchingProduct.variants).to.have.lengthOf(0, 'Backup product should have 0 variants')

    const updatedProduct = results.find(product => product.masterVariant.sku === '1')
    expect(updatedProduct.variants[0].sku).to.equal(
      productDraft.variants[0].sku,
      'Updated product should have variant from P2'
    )
    expect(updatedProduct.variants[1].sku).to.equal(
      productDraft.variants[1].sku,
      'Updated product should have a new variant from productDraft'
    )

    const anonymizedProduct = results.find(product => product.masterVariant.sku === '2')
    expect(anonymizedProduct).to.be.an('object', 'Anonymized product should be an object')
    expect(anonymizedProduct.slug).to.haveOwnProperty('ctsd')

    const { body: { results: transactions } } = await ctpClient.customObjects
      .where(`container = "${constants.TRANSACTION_CONTAINER}"`)
      .fetch()
    expect(transactions).to.have.lengthOf(0, 'There should be no unfinished transaction')
  }

  before(async () => {
    ctpClient = await utils.createClient()
  })

  beforeEach(async () => {
    logger = utils.createLogger(__filename)
    spyError = sinon.spy(logger, 'error')
    reassignment = new VariantReassignment(ctpClient, logger)

    await utils.deleteResourcesAll(ctpClient, logger)
    const products = await utils.createCtpProducts([['1', '2'], ['3', '4']], ctpClient)
    product1 = _.find(products, ['masterVariant.sku', '1'])

    productDraft = {
      productType: {
        id: product1.productType.id
      },
      name: {
        en: 'Sample product1'
      },
      slug: {
        en: 'sample-product1'
      },
      masterVariant: {
        sku: '1'
      },
      variants: [
        {
          sku: '3'
        },
        {
          sku: '5'
        }
      ]
    }
  })

  after(() =>
    utils.deleteResourcesAll(ctpClient, logger)
  )

  it('fail when process unfinished transaction fails', async () => {
    sinon.stub(reassignment.transactionService, 'getTransactions')
      .rejects('test error')

    try {
      await reassignment.execute([productDraft])
      return Promise.reject('Should throw an error')
    } catch (e) {
      expect(e.toString()).to.contain('Could not process unfinished transactions')
      expect(spyError.callCount).to.equal(1)
      expect(spyError.lastCall.args[1].toString()).to.contain('test error')

      return Promise.resolve()
    }
  })

  it('fail when process can\'t load existing products', async () => {
    sinon.stub(reassignment.productService, 'fetchProductsFromProductDrafts')
      .rejects('test error')

    try {
      await reassignment.execute([productDraft])
      return Promise.reject('Should throw an error')
    } catch (e) {
      expect(e.toString()).to.contain('Error while fetching products for reassignment')
      expect(spyError.callCount).to.equal(1)
      expect(spyError.lastCall.args[1].toString()).to.contain('test error')

      return Promise.resolve()
    }
  })

  it('retry when reassignment fails before creating transaction', async () => {
    const spyUnfinished = sinon.spy(reassignment, '_processUnfinishedTransactions')
    const spyProductDraft = sinon.spy(reassignment, '_processProductDraft')

    sinon.stub(reassignment, '_selectMatchingProducts')
      .onFirstCall().rejects('test error')
      .callThrough()

    await reassignment.execute([productDraft])

<<<<<<< HEAD
    expect(spyError.callCount).to.equal(1)
    expect(spyError.firstCall.args[0])
      .to.contain('Error while processing productDraft')
    expect(spyError.firstCall.args[1].name)
      .to.contain('test error')

=======
>>>>>>> 69d76dc8
    expect(spyUnfinished.callCount).to.equal(1)
    expect(spyProductDraft.callCount).to.equal(2)

    return checkResult()
  })

  it('retry only once when reassignment fails before creating transaction', async () => {
    const selectFn = sinon.stub(reassignment, '_selectMatchingProducts').rejects('test error')

    try {
      await reassignment.execute([productDraft])
      return Promise.reject('Should throw an error')
    } catch (e) {
      expect(selectFn.callCount).to.equal(2)
      return Promise.resolve()
    }
  })

  it('retry when it fails after creating transaction', async () => {
    sinon.stub(reassignment, '_createAndExecuteActions')
      .onFirstCall().rejects('test error')
      .callThrough()

    await reassignment.execute([productDraft])

<<<<<<< HEAD
    expect(spyError.callCount).to.equal(1)
    expect(spyError.firstCall.args[0])
      .to.contain('Error while processing productDraft')
    expect(spyError.firstCall.args[1].name)
      .to.contain('test error')

=======
>>>>>>> 69d76dc8
    return checkResult()
  })

  it('retry after failed backup of ctpProductToUpdate when changing productType', async () => {
    const customProductDraft = _.cloneDeep(productDraft)
    const customProductType = await utils.ensureProductType(ctpClient, productTypeDraft)
    customProductDraft.productType.id = customProductType.id
    await reassignment.productService.publishProduct(product1)

    sinon.stub(reassignment.productService, 'changeProductType')
      .onFirstCall().rejects('test error')
      .callThrough()

    await reassignment.execute([customProductDraft])

<<<<<<< HEAD
    expect(spyError.callCount).to.equal(1)
    expect(spyError.firstCall.args[0])
      .to.contain('Error while processing productDraft')
    expect(spyError.firstCall.args[1].name)
      .to.contain('test error')

=======
>>>>>>> 69d76dc8
    const { body: { results } } = await utils.getProductsBySkus(['1', '2', '3', '4'], ctpClient)
    const updatedProduct = results.find(product => product.masterVariant.sku === '1')
    expect(updatedProduct.productType.id).to.equal(customProductType.id)

    return checkResult(results)
  })

  it('retry when it fails after deleting product when changing productType', async () => {
    const customProductDraft = _.cloneDeep(productDraft)
    const customProductType = await utils.ensureProductType(ctpClient, productTypeDraft)
    customProductDraft.productType.id = customProductType.id

    sinon.stub(reassignment.productService, 'createProduct')
      .onFirstCall().rejects('test error')
      .callThrough()

    await reassignment.execute([customProductDraft])

<<<<<<< HEAD
    expect(spyError.callCount).to.equal(1)
    expect(spyError.firstCall.args[0])
      .to.contain('Error while processing productDraft')
    expect(spyError.firstCall.args[1].name)
      .to.contain('test error')

=======
>>>>>>> 69d76dc8
    const { body: { results } } = await utils.getProductsBySkus(['1', '2', '3', '4'], ctpClient)
    const updatedProduct = results.find(product => product.masterVariant.sku === '1')
    expect(updatedProduct.productType.id).to.equal(customProductType.id)

    return checkResult(results)
  })

  it('retry when it fails after creating product when changing productType', async () => {
    const customProductDraft = _.cloneDeep(productDraft)
    const customProductType = await utils.ensureProductType(ctpClient, productTypeDraft)
    customProductDraft.productType.id = customProductType.id

    sinon.stub(reassignment, '_removeVariantsFromMatchingProducts')
      .onFirstCall().rejects('test error')
      .callThrough()

    await reassignment.execute([customProductDraft])

<<<<<<< HEAD
    expect(spyError.callCount).to.equal(1)
    expect(spyError.firstCall.args[0])
      .to.contain('Error while processing productDraft')
    expect(spyError.firstCall.args[1].name)
      .to.contain('test error')

=======
>>>>>>> 69d76dc8
    const { body: { results } } = await utils.getProductsBySkus(['1', '2', '3', '4'], ctpClient)
    const updatedProduct = results.find(product => product.masterVariant.sku === '1')
    expect(updatedProduct.productType.id).to.equal(customProductType.id)

    return checkResult(results)
  })

  it('retry when it fails after removing variants from matching products', async () => {
    sinon.stub(reassignment, '_createVariantsInCtpProductToUpdate')
      .onFirstCall().rejects('test error')
      .callThrough()

    await reassignment.execute([productDraft])

<<<<<<< HEAD
    expect(spyError.callCount).to.equal(1)
    expect(spyError.firstCall.args[0])
      .to.contain('Error while processing productDraft')
    expect(spyError.firstCall.args[1].name)
      .to.contain('test error')

=======
>>>>>>> 69d76dc8
    return checkResult()
  })

  it('retry when it fails after moving variants into ctpProductToUpdate', async () => {
    sinon.stub(reassignment, '_removeVariantsFromCtpProductToUpdate')
      .onFirstCall().rejects('test error')
      .callThrough()

    await reassignment.execute([productDraft])

<<<<<<< HEAD
    expect(spyError.callCount).to.equal(1)
    expect(spyError.firstCall.args[0])
      .to.contain('Error while processing productDraft')
    expect(spyError.firstCall.args[1].name)
      .to.contain('test error')

=======
>>>>>>> 69d76dc8
    return checkResult()
  })

  it('retry when it fails after removing variants from ctpProductToUpdate', async () => {
    sinon.stub(reassignment.productService, 'createProduct')
      .onFirstCall().rejects('test error')
      .callThrough()

    await reassignment.execute([productDraft])

<<<<<<< HEAD
    expect(spyError.callCount).to.equal(1)
    expect(spyError.firstCall.args[0])
      .to.contain('Error while processing productDraft')
    expect(spyError.firstCall.args[1].name)
      .to.contain('test error')

=======
>>>>>>> 69d76dc8
    return checkResult()
  })

  it('retry when it fails after anonymizing old variants from ctpProductToUpdate', async () => {
    sinon.stub(reassignment, '_ensureSlugUniqueness')
      .onFirstCall().rejects('test error')
      .callThrough()

    await reassignment.execute([productDraft])

<<<<<<< HEAD
    expect(spyError.callCount).to.equal(1)
    expect(spyError.firstCall.args[0])
      .to.contain('Error while processing productDraft')
    expect(spyError.firstCall.args[1].name)
      .to.contain('test error')

=======
>>>>>>> 69d76dc8
    return checkResult()
  })
})<|MERGE_RESOLUTION|>--- conflicted
+++ resolved
@@ -133,15 +133,6 @@
 
     await reassignment.execute([productDraft])
 
-<<<<<<< HEAD
-    expect(spyError.callCount).to.equal(1)
-    expect(spyError.firstCall.args[0])
-      .to.contain('Error while processing productDraft')
-    expect(spyError.firstCall.args[1].name)
-      .to.contain('test error')
-
-=======
->>>>>>> 69d76dc8
     expect(spyUnfinished.callCount).to.equal(1)
     expect(spyProductDraft.callCount).to.equal(2)
 
@@ -167,15 +158,6 @@
 
     await reassignment.execute([productDraft])
 
-<<<<<<< HEAD
-    expect(spyError.callCount).to.equal(1)
-    expect(spyError.firstCall.args[0])
-      .to.contain('Error while processing productDraft')
-    expect(spyError.firstCall.args[1].name)
-      .to.contain('test error')
-
-=======
->>>>>>> 69d76dc8
     return checkResult()
   })
 
@@ -191,15 +173,6 @@
 
     await reassignment.execute([customProductDraft])
 
-<<<<<<< HEAD
-    expect(spyError.callCount).to.equal(1)
-    expect(spyError.firstCall.args[0])
-      .to.contain('Error while processing productDraft')
-    expect(spyError.firstCall.args[1].name)
-      .to.contain('test error')
-
-=======
->>>>>>> 69d76dc8
     const { body: { results } } = await utils.getProductsBySkus(['1', '2', '3', '4'], ctpClient)
     const updatedProduct = results.find(product => product.masterVariant.sku === '1')
     expect(updatedProduct.productType.id).to.equal(customProductType.id)
@@ -218,15 +191,6 @@
 
     await reassignment.execute([customProductDraft])
 
-<<<<<<< HEAD
-    expect(spyError.callCount).to.equal(1)
-    expect(spyError.firstCall.args[0])
-      .to.contain('Error while processing productDraft')
-    expect(spyError.firstCall.args[1].name)
-      .to.contain('test error')
-
-=======
->>>>>>> 69d76dc8
     const { body: { results } } = await utils.getProductsBySkus(['1', '2', '3', '4'], ctpClient)
     const updatedProduct = results.find(product => product.masterVariant.sku === '1')
     expect(updatedProduct.productType.id).to.equal(customProductType.id)
@@ -245,15 +209,6 @@
 
     await reassignment.execute([customProductDraft])
 
-<<<<<<< HEAD
-    expect(spyError.callCount).to.equal(1)
-    expect(spyError.firstCall.args[0])
-      .to.contain('Error while processing productDraft')
-    expect(spyError.firstCall.args[1].name)
-      .to.contain('test error')
-
-=======
->>>>>>> 69d76dc8
     const { body: { results } } = await utils.getProductsBySkus(['1', '2', '3', '4'], ctpClient)
     const updatedProduct = results.find(product => product.masterVariant.sku === '1')
     expect(updatedProduct.productType.id).to.equal(customProductType.id)
@@ -268,15 +223,6 @@
 
     await reassignment.execute([productDraft])
 
-<<<<<<< HEAD
-    expect(spyError.callCount).to.equal(1)
-    expect(spyError.firstCall.args[0])
-      .to.contain('Error while processing productDraft')
-    expect(spyError.firstCall.args[1].name)
-      .to.contain('test error')
-
-=======
->>>>>>> 69d76dc8
     return checkResult()
   })
 
@@ -287,15 +233,6 @@
 
     await reassignment.execute([productDraft])
 
-<<<<<<< HEAD
-    expect(spyError.callCount).to.equal(1)
-    expect(spyError.firstCall.args[0])
-      .to.contain('Error while processing productDraft')
-    expect(spyError.firstCall.args[1].name)
-      .to.contain('test error')
-
-=======
->>>>>>> 69d76dc8
     return checkResult()
   })
 
@@ -306,15 +243,6 @@
 
     await reassignment.execute([productDraft])
 
-<<<<<<< HEAD
-    expect(spyError.callCount).to.equal(1)
-    expect(spyError.firstCall.args[0])
-      .to.contain('Error while processing productDraft')
-    expect(spyError.firstCall.args[1].name)
-      .to.contain('test error')
-
-=======
->>>>>>> 69d76dc8
     return checkResult()
   })
 
@@ -325,15 +253,6 @@
 
     await reassignment.execute([productDraft])
 
-<<<<<<< HEAD
-    expect(spyError.callCount).to.equal(1)
-    expect(spyError.firstCall.args[0])
-      .to.contain('Error while processing productDraft')
-    expect(spyError.firstCall.args[1].name)
-      .to.contain('test error')
-
-=======
->>>>>>> 69d76dc8
     return checkResult()
   })
 })