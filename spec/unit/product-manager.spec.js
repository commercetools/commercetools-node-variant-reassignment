import _ from 'lodash'
import { expect } from 'chai'
import sinon from 'sinon'

import * as utils from '../utils/helper'
import ProductManager from '../../lib/services/product-manager'
import { PRODUCT_ANONYMIZE_SLUG_KEY } from '../../lib/constants'

let productService = null

function getMockProduct () {
  const productVariants = {
    masterVariant: {
      sku: '1'
    },
    variants: [{
      sku: '2'
    }, {
      sku: '3'
    }]
  }

  return {
    id: 'product-id',
    productType: {
      typeId: 'product-type',
      id: 'product-type-id'
    },
    version: 1,
    masterData: {
      current: _.cloneDeep(productVariants),
      staged: _.cloneDeep(productVariants)
    }
  }
}

describe('ProductManager', () => {
  describe('removing variant', () => {
    beforeEach(() => {
      productService = new ProductManager(utils.logger, {})
      sinon.stub(productService, 'updateProduct')
        .callsFake((product, actions) => actions)

      sinon.stub(productService, 'deleteByProduct')
        .callsFake(product => product)
    })

    it('should remove variant v2', () => {
      const product = getMockProduct()
      const actions = productService.removeVariantsFromProduct(product, ['2'])
      expect(actions).to.deep.equal([
        { action: 'removeVariant', staged: true, sku: '2' },
        { action: 'removeVariant', staged: false, sku: '2' }
      ])
    })

    it('should remove masterVariant', () => {
      const product = getMockProduct()
      const actions = productService.removeVariantsFromProduct(product, ['1'])
      expect(actions).to.deep.equal([
        { action: 'changeMasterVariant', staged: false, sku: '2' },
        { action: 'changeMasterVariant', staged: true, sku: '2' },
        { action: 'removeVariant', staged: true, sku: '1' },
        { action: 'removeVariant', staged: false, sku: '1' }
      ])
    })

    it('should delete product when removing all variants', () => {
      const product = getMockProduct()
      productService.removeVariantsFromProduct(
        product, ['1', '2', '3']
      )

      expect(productService.deleteByProduct.called).to.equal(true)
    })

    it('should unpublish product when removing all current variants', () => {
      const product = getMockProduct()
      delete product.masterData.current.variants
      const actions = productService.removeVariantsFromProduct(product, ['1'])

      expect(actions).to.deep.equal([
        { action: 'unpublish' },
        { action: 'addVariant', staged: false, sku: '2' },
        { action: 'addVariant', staged: false, sku: '3' },
        { action: 'changeMasterVariant', staged: false, sku: '2' },
        { action: 'changeMasterVariant', staged: true, sku: '2' },
        { action: 'removeVariant', staged: true, sku: '1' },
        { action: 'removeVariant', staged: false, sku: '1' }
      ])
    })

    it('should copy current to staged when there are no variants', () => {
      const product = getMockProduct()
      // remove staged variant with sku 2
      product.masterData.staged.variants.shift()
      const actions = productService.removeVariantsFromProduct(
        product, ['1', '3']
      )

      expect(actions).to.deep.equal([
        { action: 'addVariant', staged: true, sku: '2' },
        { action: 'changeMasterVariant', staged: false, sku: '2' },
        { action: 'changeMasterVariant', staged: true, sku: '2' },
        { action: 'removeVariant', staged: true, sku: '1' },
        { action: 'removeVariant', staged: true, sku: '3' },
        { action: 'removeVariant', staged: false, sku: '1' },
        { action: 'removeVariant', staged: false, sku: '3' }
      ])
    })

    it('should not remove anything when skus are not found', () => {
      const product = getMockProduct()
      productService.removeVariantsFromProduct(product, ['5'])
      expect(productService.updateProduct.called).to.equal(false)
    })

    it('should remove variants using variantId if exists', () => {
      const product = getMockProduct()
      product.masterData.current.variants[1].variantId = 3
      product.masterData.staged.variants[0].variantId = 2
      product.masterData.staged.masterVariant.variantId = 1

      const actions = productService.removeVariantsFromProduct(
        product, ['3', '1']
      )

      expect(actions).to.deep.equal([
        { action: 'changeMasterVariant', staged: false, sku: '2' },
        { action: 'changeMasterVariant', staged: true, variantId: 2 },
        { action: 'removeVariant', staged: true, sku: '3' },
        { action: 'removeVariant', staged: true, id: 1 },
        { action: 'removeVariant', staged: false, id: 3 },
        { action: 'removeVariant', staged: false, sku: '1' }
      ])
    })
  })

<<<<<<< HEAD
  describe('compare two products', () => {
    it('should equal when product ids are equal', () => {
      productService = new ProductManager(utils.logger, {})
      const productId = 'test-id'
      const mockProduct1 = getMockProduct()
      mockProduct1.id = productId
      const mockProduct2 = getMockProduct()
      mockProduct2.id = productId

      const result = productService.isProductsSame(mockProduct1, mockProduct2)
      expect(result).to.equal(true)
    })

    it('should equal when product type and slugs are equal', () => {
      productService = new ProductManager(utils.logger, {})
      const productTypeId = 'product-type-test-id'
      const productSlug = { en: 'test' }
      const mockProduct1 = getMockProduct()
      mockProduct1.productType.id = productTypeId
      mockProduct1.slug = productSlug
      const mockProduct2 = getMockProduct()
      mockProduct2.productType.id = productTypeId
      mockProduct2.slug = productSlug

      const result = productService.isProductsSame(mockProduct1, mockProduct2)
      expect(result).to.equal(true)
    })

    it('should not equal when product id and type are not equal', () => {
      productService = new ProductManager(utils.logger, {})
      const mockProduct1 = getMockProduct()
      mockProduct1.id = 'product-id-1'
      mockProduct1.productType.id = 'product-type-1'
      const mockProduct2 = getMockProduct()
      mockProduct2.id = 'product-id-2'
      mockProduct2.productType.id = 'product-type-2'

      const result = productService.isProductsSame(mockProduct1, mockProduct2)
      expect(result).to.equal(false)
=======
  describe('anonymizing product', () => {
    const productMock = {
      id: 'product-id',
      version: 100,
      productType: {
        typeId: 'product-type',
        id: 'product-type-id'
      },
      masterData: {
        current: {
          name: {
            en: 'Product Name'
          },
          description: {
            en: 'Product Description'
          },
          slug: {
            en: 'product-slug',
            de: 'product-slug-de'
          },
          masterVariant: {
            id: 1,
            sku: '2838301109'
          },
          variants: []
        },
        staged: {
          name: {
            en: 'Product Name'
          },
          description: {
            en: 'Product Description'
          },
          slug: {
            en: 'product-slug'
          },
          masterVariant: {
            id: 1,
            sku: '2838301109'
          }
        },
        published: false,
        hasStagedChanges: false
      }
    }

    beforeEach(() => {
      productService = new ProductManager(utils.logger, {})
    })

    it('should anonymize product', async () => {
      const productDraft = {
        slug: {
          en: 'slugEn',
          de: 'slugDe'
        },
        name: {
          en: 'nameEn',
          de: 'nameDe'
        },
        key: 'productKey',
        masterVariant: {},
        variants: []
      }

      const anonymized = await Promise.all([
        productService.getAnonymizedProductDraft(_.cloneDeep(productDraft)),
        productService.getAnonymizedProductDraft(_.cloneDeep(productDraft))
      ])

      const first = anonymized[0]
      expect(first.slug).to.have.property(PRODUCT_ANONYMIZE_SLUG_KEY)
      const ctsd = first.slug[PRODUCT_ANONYMIZE_SLUG_KEY]

      expect(first.slug.en).to.contain(ctsd)
      expect(first.slug.de).to.contain(ctsd)
      expect(first.key).to.equal(`productKey-${ctsd}`)

      const second = anonymized[1]
      expect(second.slug[PRODUCT_ANONYMIZE_SLUG_KEY]).to.not.equal(ctsd)
    })

    it('should anonymize product with missing key', () => {
      const productDraft = {
        slug: {
          en: 'slugEn',
        },
        name: {
          en: 'nameEn',
        },
        masterVariant: {},
        variants: []
      }

      const anonymized = productService.getAnonymizedProductDraft(productDraft)

      expect(anonymized.slug).to.have.property(PRODUCT_ANONYMIZE_SLUG_KEY)
      const ctsdSalt = anonymized.slug[PRODUCT_ANONYMIZE_SLUG_KEY]

      expect(anonymized.slug.en).to.contain(ctsdSalt)
      expect(anonymized).to.not.have.property(`key`)
    })

    it('should anonymize CTP product', async () => {
      const product = _.cloneDeep(productMock)

      product.key = 'product-key'
      product.masterData.published = true

      const spySalt = sinon.spy(productService, '_getSalt')
      const stub = sinon.stub(productService, 'updateProduct')
        .callsFake(() => Promise.resolve())

      await productService.anonymizeCtpProduct(product)

      expect(stub.callCount).to.equal(1)
      const actions = stub.firstCall.args[1]
      const ctsdSalt = spySalt.returnValues[0]

      expect(actions).to.deep.equal([
        {
          action: 'unpublish'
        },
        {
          action: 'setKey',
          key: `product-key-${ctsdSalt}`
        },
        {
          action: 'changeSlug',
          slug: {
            en: `product-slug-${ctsdSalt}`,
            de: `product-slug-de-${ctsdSalt}`,
            ctsd: ctsdSalt
          },
          staged: false
        },
        {
          action: 'changeSlug',
          slug: {
            en: `product-slug-${ctsdSalt}`,
            ctsd: ctsdSalt
          },
          staged: true
        }
      ])
    })

    it('should anonymize unpublished CTP product without key', async () => {
      const spySalt = sinon.spy(productService, '_getSalt')
      const stub = sinon.stub(productService, 'updateProduct')
        .callsFake(() => Promise.resolve())

      await productService.anonymizeCtpProduct(productMock)

      expect(stub.callCount).to.equal(1)
      const actions = stub.firstCall.args[1]
      const ctsdSalt = spySalt.returnValues[0]

      expect(actions).to.deep.equal([
        {
          action: 'changeSlug',
          slug: {
            en: `product-slug-${ctsdSalt}`,
            de: `product-slug-de-${ctsdSalt}`,
            ctsd: ctsdSalt
          },
          staged: false
        },
        {
          action: 'changeSlug',
          slug: {
            en: `product-slug-${ctsdSalt}`,
            ctsd: ctsdSalt
          },
          staged: true
        }
      ])
>>>>>>> b22c2e02
    })
  })
})<|MERGE_RESOLUTION|>--- conflicted
+++ resolved
@@ -136,7 +136,6 @@
     })
   })
 
-<<<<<<< HEAD
   describe('compare two products', () => {
     it('should equal when product ids are equal', () => {
       productService = new ProductManager(utils.logger, {})
@@ -176,7 +175,9 @@
 
       const result = productService.isProductsSame(mockProduct1, mockProduct2)
       expect(result).to.equal(false)
-=======
+    })
+  })
+
   describe('anonymizing product', () => {
     const productMock = {
       id: 'product-id',
@@ -354,7 +355,6 @@
           staged: true
         }
       ])
->>>>>>> b22c2e02
     })
   })
 })