--- conflicted
+++ resolved
@@ -118,7 +118,6 @@
         sku: '6',
         prices: []
       },
-<<<<<<< HEAD
       {
         id: 3,
         sku: '7',
@@ -126,33 +125,30 @@
       }
     ]
   }
+  const noMatchProduct = {
+    key: 'no-match-products',
+    productType: {
+      typeId: 'product-type',
+      id: 'productTypeId2'
+    },
+    name: {
+      en: 'New sample product'
+    },
+    slug: {
+      en: 'new-sample-product-4'
+    },
+    masterVariant: {
+      id: 1,
+      sku: '7',
+      prices: []
+    },
+    variants: []
+  }
   const productDrafts = [
     productDraft1,
     productDraft2,
-    productDraft3
-=======
-      variants: []
-    },
-    {
-      key: 'no-match-products',
-      productType: {
-        typeId: 'product-type',
-        id: 'productTypeId2'
-      },
-      name: {
-        en: 'New sample product'
-      },
-      slug: {
-        en: 'new-sample-product-4'
-      },
-      masterVariant: {
-        id: 1,
-        sku: '7',
-        prices: []
-      },
-      variants: []
-    }
->>>>>>> 56f889e2
+    productDraft3,
+    noMatchProduct
   ]
 
   it('should select only drafts that need reassignment', () => {
