--- conflicted
+++ resolved
@@ -13,17 +13,7 @@
     this.logger = logger.child({ service: 'transactionManager' })
   }
 
-<<<<<<< HEAD
-  _getTransactionKey (productId) {
-    if (productId)
-      return `${productId}-${+new Date()}`
-    return `${+new Date()}`
-  }
-
-  createTransaction (transaction, productId) {
-=======
   createTransaction (transaction) {
->>>>>>> 75070b5d
     const customObject = {
       container: constants.TRANSACTION_CONTAINER,
       key: `${+new Date()}`,
