--- conflicted
+++ resolved
@@ -13,27 +13,10 @@
     this.logger = logger.child({ service: 'transactionManager' })
   }
 
-<<<<<<< HEAD
-  _getTransactionKey (productId) {
-    if (productId)
-      return `${productId}-${+new Date()}`
-    return `${+new Date()}`
-  }
-
-  createTransaction (transaction, productId) {
-    return this.createOrUpdateTransactionValue(transaction, this._getTransactionKey(productId))
-  }
-
-  createOrUpdateTransactionValue (transaction, key) {
-    const customObject = {
-      container: constants.TRANSACTION_CONTAINER,
-      key,
-=======
   createTransaction (transaction) {
     const customObject = {
       container: constants.TRANSACTION_CONTAINER,
       key: `${+new Date()}`,
->>>>>>> b22c2e02
       value: transaction
     }
 
