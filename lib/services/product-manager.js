--- conflicted
+++ resolved
@@ -6,15 +6,11 @@
 export default class ProductManager {
   constructor (logger, client) {
     this.client = client
-<<<<<<< HEAD
     if (logger.child)
       this.logger = logger.child({ service: 'productManager' })
     else
       this.logger = logger
-=======
-    this.logger = logger.child({ service: 'productManager' })
     this.productTypeCache = new Map()
->>>>>>> ded86fe1
 
     this.loadBatchCount = 20
     this.loadConcurrency = 2
