import _ from 'lodash'
import Promise from 'bluebird'
import shortid from 'shortid'
import * as constant from '../constants'

export default class ProductManager {
  constructor (logger, client) {
    this.client = client
    this.logger = logger.child({ service: 'productManager' })

    this.loadBatchCount = 20
    this.loadConcurrency = 2
  }

  createProduct (product) {
    this.logger.debug('Creating product', product)

    return this.client.products
      .create(product)
      .then(res => res.body)
  }

  publishProduct (product) {
    if (this._isProductPublished(product))
      return Promise.resolve(product)

    const actions = [{
      action: 'publish'
    }]

    return this.updateProduct(product, actions)
  }

  updateProduct (product, actions) {
    const request = {
      version: product.version,
      actions
    }

    return this.client.products
      .byId(product.id)
      .update(request)
      .then(res => res.body)
  }

  async getProductsBySkus (skus) {
    // filter out duplicates and divide skus into chunks
    const skuChunks = _(skus).uniq().chunk(this.loadBatchCount).value()

    const productBatches = await Promise.map(
      skuChunks, skuChunk => this._getProductsBySkuChunk(skuChunk),
      { concurrency: this.loadConcurrency } // load products with concurrency
    )
    return this._filterOutDuplicateProducts(_.flatten(productBatches))
  }

  _filterOutDuplicateProducts (products) {
    return _.uniqBy(products, 'id')
  }

  _getProductsBySkuChunk (skus) {
    const skuPredicate = skus.join('","')
    const variantsPredicate = `masterVariant(sku IN("${skuPredicate}"))`
      + `or variants(sku IN("${skuPredicate}"))`
    const predicate = `masterData(current(${variantsPredicate}) or staged(${variantsPredicate}))`

    return this.client.products
      .where(predicate)
      .fetch()
      .then(res => res.body.results)
  }

  getProductById (id) {
    return this.client.products
      .byId(id)
      .fetch()
      .then(res => res.body)
      .catch(err => (
        err && err.body && err.body.statusCode === 404
          ? Promise.resolve(undefined)
          : Promise.reject(err)
      ))
  }

  async deleteByProductId (id) {
    const product = await this.getProductById(id)

    return product
      ? this.deleteByProduct(product)
      : Promise.resolve()
  }

  deleteByProduct (product) {
    return this.client.products
      .byId(product.id)
      .delete(product.version)
  }

  /**
   * Function accepts product with staged and current version and a list of SKUs
   * which will be deleted from a product. It creates and executes actions in
   * this order:
   *  - delete product if all variants are being removed
   *  - unpublish product if all current variants are being removed
   *  - add variants from current to staged if there won't be any staged
   *    variants left and vice versa
   *  - change masterVariant to another variant if we are removing masterVariant
   *  - remove selected variants
   * @param product Product object
   * @param skus List of SKUs
   */
  removeVariantsFromProduct (product, skus) {
    const masterData = product.masterData
    const actions = []

    masterData.current.variants = masterData.current.variants || []
    masterData.staged.variants = masterData.staged.variants || []

    const productVersions = {
      current: this._getVariantsBySkuMap(masterData.current),
      staged: this._getVariantsBySkuMap(masterData.staged)
    }

    // delete from map all variants specified in skus param
    Object.keys(productVersions).forEach(version =>
      skus.forEach((sku) => {
        delete productVersions[version][sku]
      })
    )

    let currentSkus = Object.keys(productVersions.current)
    let stagedSkus = Object.keys(productVersions.staged)

    // if there are no variants left delete whole product
    if (currentSkus.length === 0 && stagedSkus.length === 0)
      return this.deleteByProduct(product)

    // if there are no current variants left
    //  - unpublish product
    //  - add all variants from staged to current
    if (currentSkus.length === 0) {
      currentSkus = _.cloneDeep(stagedSkus)
      productVersions.current = _.cloneDeep(productVersions.staged)

      actions.push(this._getUnpublishAction())
      stagedSkus.forEach(sku =>
        actions.push(
          this._getAddVariantAction(productVersions.staged[sku], false)
        )
      )
    }

    // if there are no staged variants left
    //  - add all variants from current to staged
    if (stagedSkus.length === 0) {
      stagedSkus = _.cloneDeep(currentSkus)
      productVersions.staged = _.cloneDeep(productVersions.current)

      stagedSkus.forEach(sku =>
        actions.push(
          this._getAddVariantAction(productVersions.current[sku], true)
        )
      )
    }

    // if we want to delete a masterVariant from current, set another variant as
    // new masterVariant first
    if (this._isMasterVariantRemoved(masterData.current, currentSkus)) {
      const firstExistingVariant = Object.values(productVersions.current)[0]

      actions.push(
        this._getChangeMasterVariantAction(firstExistingVariant, false)
      )
    }

    // if we want to delete a masterVariant from staged, set another variant as
    // new masterVariant first
    if (this._isMasterVariantRemoved(masterData.staged, stagedSkus)) {
      const firstExistingVariant = Object.values(productVersions.staged)[0]

      actions.push(
        this._getChangeMasterVariantAction(firstExistingVariant, true)
      )
    }

    // run through both variants (staged and current)
    // first remove variants from staged
    ['staged', 'current'].forEach((version) => {
      const variantMap = this._getVariantsBySkuMap(masterData[version])

      // remove variants specified in skus param
      // but only if product has this variant
      skus.forEach((sku) => {
        if (variantMap[sku])
          actions.push(
            this._getRemoveVariantAction(variantMap[sku], version === 'staged')
          )
      })
    })

    return actions.length
      ? this.updateProduct(product, actions)
      : Promise.resolve(product)
  }

  /**
   * Method will take a product with variants which should be anonymized.
   * It will modify slug, key and name so the product can be created without
   * issues with duplicate fields
   * @param product productDraft
   */
  getAnonymizedProductDraft (product) {
    const salt = this._getSalt()

    // make all languages in slug unique
    for (const lang in product.slug) // eslint-disable-line guard-for-in
      product.slug[lang] += `-${salt}`

    if (product.key)
      product.key += `-${salt}`
    product.slug[constant.PRODUCT_ANONYMIZE_SLUG_KEY] = salt

    return product
  }

  /**
   * Method will take a product with current and staged versions
   * it will unpublish it and update slugs so they are unique across CTP project
   * @param product ctpProduct
   */
  anonymizeCtpProduct (product) {
    const salt = this._getSalt()
    const actions = []

    if (product.masterData.published)
      actions.push({
        action: 'unpublish'
      })

    if (product.key)
      actions.push({
        action: 'setKey',
        key: `${product.key}-${salt}`
      })

    // run through both versions
    for (const version of ['current', 'staged']) {
      const staged = version === 'staged'
      const slugs = product.masterData[version].slug

      for (const lang in slugs) // eslint-disable-line guard-for-in
        slugs[lang] += `-${salt}`

      actions.push({
        action: 'changeSlug',
        slug: slugs,
        staged
      })
    }

    return this.updateProduct(product, actions)
  }

  // create map of variants indexed by their sku
  _getVariantsBySkuMap (product) {
    return [product.masterVariant, ...product.variants]
      .reduce((map, variant) => {
        map[variant.sku] = variant
        return map
      }, {})
  }

  _getUnpublishAction () {
    return {
      action: 'unpublish'
    }
  }

  _getAddVariantAction (variant, staged = true) {
    return {
      action: 'addVariant',
      staged,
      ...variant
    }
  }

  _getChangeMasterVariantAction (variant, staged = true) {
    const action = {
      action: 'changeMasterVariant',
      staged
    }
    if (variant.variantId)
      action.variantId = variant.variantId
    else
      action.sku = variant.sku

    return action
  }

  _isMasterVariantRemoved (product, existingSkus) {
    return !existingSkus.includes(product.masterVariant.sku)
  }

  _getRemoveVariantAction (variant, staged = true) {
    const action = {
      action: 'removeVariant',
      staged
    }

    if (variant.variantId)
      action.id = variant.variantId
    else
      action.sku = variant.sku

    return action
  }

  /**
   * Test if product or productProjection is published
   * @param product Product or ProductProjection object
   * @returns {boolean}
   * @private
   */
  _isProductPublished (product) {
    const projectionPublished = product.published && !product.hasStagedChanges
    const masterDataPublished = product.masterData
      && product.masterData.published
      && !product.masterData.hasStagedChanges

    return Boolean(projectionPublished || masterDataPublished)
  }

<<<<<<< HEAD
  getProductDraftSkus (product) {
    const variants = [product.masterVariant].concat(product.variants || [])
    return _.map(variants, 'sku')
=======
  _getSalt () {
    return shortid.generate() + new Date().getTime()
>>>>>>> 16869fcc
  }

  getProductSkus (product) {
    return this.getProductVariants(product).map(v => v.sku)
  }

  getProductVariants (product) {
    return _.values(this.getProductVariantsMapBySku(product))
  }

  getProductVariantsMapBySku (product) {
    const { current, staged } = product.masterData
    return {
      ..._.keyBy(current.variants.concat(current.masterVariant), 'sku'),
      ..._.keyBy(staged.variants.concat(staged.masterVariant), 'sku')
    }
  }
}<|MERGE_RESOLUTION|>--- conflicted
+++ resolved
@@ -330,14 +330,13 @@
     return Boolean(projectionPublished || masterDataPublished)
   }
 
-<<<<<<< HEAD
+  _getSalt () {
+    return shortid.generate() + new Date().getTime()
+  }
+
   getProductDraftSkus (product) {
     const variants = [product.masterVariant].concat(product.variants || [])
     return _.map(variants, 'sku')
-=======
-  _getSalt () {
-    return shortid.generate() + new Date().getTime()
->>>>>>> 16869fcc
   }
 
   getProductSkus (product) {
