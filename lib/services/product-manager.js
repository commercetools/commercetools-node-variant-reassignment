import _ from 'lodash'
import Promise from 'bluebird'
import shortid from 'shortid'
import * as constant from '../constants'

export default class ProductManager {
  constructor (logger, client) {
    this.client = client
    this.logger = logger.child({ service: 'productManager' })

    this.loadBatchCount = 20
    this.loadConcurrency = 2
  }

  createProduct (product) {
    this.logger.debug('Creating product', product)

    return this.client.products
      .create(product)
      .then(res => res.body)
  }

  publishProduct (product) {
    if (this._isProductPublished(product) && !this._hasProductChanges(product))
      return Promise.resolve(product)

    const actions = [{
      action: 'publish'
    }]

    return this.updateProduct(product, actions)
  }

  updateProduct (product, actions) {
    const request = {
      version: product.version,
      actions
    }

    return this.client.products
      .byId(product.id)
      .update(request)
      .then(res => res.body)
  }

  async getProductsBySkus (skus) {
    // filter out duplicates and divide skus into chunks
    const skuChunks = _(skus).uniq().chunk(this.loadBatchCount).value()

    const productBatches = await Promise.map(
      skuChunks, skuChunk => this._getProductsBySkuChunk(skuChunk),
      { concurrency: this.loadConcurrency } // load products with concurrency
    )
    return this._filterOutDuplicateProducts(_.flatten(productBatches))
  }

  _filterOutDuplicateProducts (products) {
    return _.uniqBy(products, 'id')
  }

  _getProductsBySkuChunk (skus) {
    const skuPredicate = skus.join('","')
    const variantsPredicate = `masterVariant(sku IN("${skuPredicate}"))`
      + `or variants(sku IN("${skuPredicate}"))`
    const predicate = `masterData(current(${variantsPredicate}) or staged(${variantsPredicate}))`

    return this.client.products
      .where(predicate)
      .fetch()
      .then(res => res.body.results)
  }

  getProductById (id) {
    return this.client.products
      .byId(id)
      .fetch()
      .then(res => res.body)
      .catch(err => (
        err && err.body && err.body.statusCode === 404
          ? Promise.resolve(undefined)
          : Promise.reject(err)
      ))
  }

  async deleteByProductId (id) {
    const product = await this.getProductById(id)

    return product
      ? this.deleteByProduct(product)
      : Promise.resolve()
  }

  async deleteByProduct (product) {
    if (this._isProductPublished(product))
      product = await this._unpublishProduct(product)

    return this.client.products
      .byId(product.id)
      .delete(product.version)
  }

  /**
   * Function accepts product with staged and current version and a list of SKUs
   * which will be deleted from a product. It creates and executes actions in
   * this order:
   *  - delete product if all variants are being removed
   *  - unpublish product if all current variants are being removed
   *  - add variants from current to staged if there won't be any staged
   *    variants left and vice versa
   *  - change masterVariant to another variant if we are removing masterVariant
   *  - remove selected variants
   * @param product Product object
   * @param skus List of SKUs
   */
  removeVariantsFromProduct (product, skus) {
    const masterData = product.masterData
    const actions = []

    masterData.current.variants = masterData.current.variants || []
    masterData.staged.variants = masterData.staged.variants || []

    const productVersions = {
      current: this._getVariantsBySkuMap(masterData.current),
      staged: this._getVariantsBySkuMap(masterData.staged)
    }

    // delete from map all variants specified in skus param
    Object.keys(productVersions).forEach(version =>
      skus.forEach((sku) => {
        delete productVersions[version][sku]
      })
    )

    let currentSkus = Object.keys(productVersions.current)
    let stagedSkus = Object.keys(productVersions.staged)

    // if there are no variants left delete whole product
    if (currentSkus.length === 0 && stagedSkus.length === 0)
      return this.deleteByProduct(product)

    // if there are no current variants left
    //  - unpublish product
    //  - add all variants from staged to current
    if (currentSkus.length === 0) {
      currentSkus = _.cloneDeep(stagedSkus)
      productVersions.current = _.cloneDeep(productVersions.staged)

      actions.push(this._getUnpublishAction())
      stagedSkus.forEach(sku =>
        actions.push(
          this._getAddVariantAction(productVersions.staged[sku], false)
        )
      )
    }

    // if there are no staged variants left
    //  - add all variants from current to staged
    if (stagedSkus.length === 0) {
      stagedSkus = _.cloneDeep(currentSkus)
      productVersions.staged = _.cloneDeep(productVersions.current)

      stagedSkus.forEach(sku =>
        actions.push(
          this._getAddVariantAction(productVersions.current[sku], true)
        )
      )
    }

    // if we want to delete a masterVariant from current, set another variant as
    // new masterVariant first
    if (this._isMasterVariantRemoved(masterData.current, currentSkus)) {
      const firstExistingVariant = Object.values(productVersions.current)[0]

      actions.push(
        this._getChangeMasterVariantAction(firstExistingVariant, false)
      )
    }

    // if we want to delete a masterVariant from staged, set another variant as
    // new masterVariant first
    if (this._isMasterVariantRemoved(masterData.staged, stagedSkus)) {
      const firstExistingVariant = Object.values(productVersions.staged)[0]

      actions.push(
        this._getChangeMasterVariantAction(firstExistingVariant, true)
      )
    }

    // run through both variants (staged and current)
    // first remove variants from staged
    ['staged', 'current'].forEach((version) => {
      const variantMap = this._getVariantsBySkuMap(masterData[version])

      // remove variants specified in skus param
      // but only if product has this variant
      skus.forEach((sku) => {
        if (variantMap[sku])
          actions.push(
            this._getRemoveVariantAction(variantMap[sku], version === 'staged')
          )
      })
    })

    return actions.length
      ? this.updateProduct(product, actions)
      : Promise.resolve(product)
  }

  /**
   * Method will take a product with variants which should be anonymized.
   * It will modify slug, key and name so the product can be created without
   * issues with duplicate fields
   * @param product productDraft
   */
  getAnonymizedProductDraft (product) {
    const salt = this._getSalt()

    // make all languages in slug unique
    for (const lang in product.slug) // eslint-disable-line guard-for-in
      product.slug[lang] += `-${salt}`

    if (product.key)
      product.key += `-${salt}`
    product.slug[constant.PRODUCT_ANONYMIZE_SLUG_KEY] = salt

    return product
  }

  /**
   * Method will take a product with current and staged versions
   * it will unpublish it and update slugs so they are unique across CTP project
   * @param product ctpProduct
   */
  anonymizeCtpProduct (product) {
    const salt = this._getSalt()
    const actions = []

    if (product.masterData.published)
      actions.push({
        action: 'unpublish'
      })

    if (product.key)
      actions.push({
        action: 'setKey',
        key: `${product.key}-${salt}`
      })

    // run through both versions
    for (const version of ['current', 'staged']) {
      const staged = version === 'staged'
      const slugs = product.masterData[version].slug

      for (const lang in slugs) // eslint-disable-line guard-for-in
        slugs[lang] += `-${salt}`

      slugs[constant.PRODUCT_ANONYMIZE_SLUG_KEY] = salt

      actions.push({
        action: 'changeSlug',
        slug: slugs,
        staged
      })
    }

    return this.updateProduct(product, actions)
  }

  // create map of variants indexed by their sku
  _getVariantsBySkuMap (product) {
    return [product.masterVariant, ...product.variants]
      .reduce((map, variant) => {
        map[variant.sku] = variant
        return map
      }, {})
  }

  _getUnpublishAction () {
    return {
      action: 'unpublish'
    }
  }

  _getAddVariantAction (variant, staged = true) {
    return {
      action: 'addVariant',
      staged,
      ...variant
    }
  }

  _getChangeMasterVariantAction (variant, staged = true) {
    const action = {
      action: 'changeMasterVariant',
      staged
    }
    if (variant.variantId)
      action.variantId = variant.variantId
    else
      action.sku = variant.sku

    return action
  }

  _isMasterVariantRemoved (product, existingSkus) {
    return !existingSkus.includes(product.masterVariant.sku)
  }

  _getRemoveVariantAction (variant, staged = true) {
    const action = {
      action: 'removeVariant',
      staged
    }

    if (variant.variantId)
      action.id = variant.variantId
    else
      action.sku = variant.sku

    return action
  }

  /**
   * Test if product or productProjection is published
   * @param product Product or ProductProjection object
   * @returns {boolean}
   * @private
   */
  _isProductPublished (product) {
    const projectionPublished = product.published
    const masterDataPublished = product.masterData
      && product.masterData.published

    return Boolean(projectionPublished || masterDataPublished)
  }

  _hasProductChanges (product) {
    const projection = product.hasStagedChanges
    const masterData = product.masterData
      && product.masterData.hasStagedChanges

    return Boolean(projection || masterData)
  }

  _getSalt () {
    return shortid.generate() + new Date().getTime()
  }

  getProductDraftSkus (product) {
    const variants = [product.masterVariant].concat(product.variants || [])
    return _.map(variants, 'sku')
  }

  getProductSkus (product) {
    return this.getProductVariants(product).map(v => v.sku)
  }

  getProductVariants (product) {
    return _.values(this.getProductVariantsMapBySku(product))
  }

  getProductVariantsMapBySku (product) {
    const { current, staged } = product.masterData
    return {
      ..._.keyBy(current.variants.concat(current.masterVariant), 'sku'),
      ..._.keyBy(staged.variants.concat(staged.masterVariant), 'sku')
    }
  }

  fetchProductsFromProductProjections (productProjections) {
    const skus = _.flatten(productProjections.map(pP => this.getProductDraftSkus(pP)))
    return this.getProductsBySkus(skus)
  }
<<<<<<< HEAD
=======

  async changeProductType (product, newProductTypeId) {
    if (product.masterData.published)
      await this._unpublishProduct(product)

    // fetch from product projection because it has same structure
    // as product draft. It's easier for product creation later in the process
    const { body: productProjection } = await this.client.productProjections
      .staged(true)
      .byId(product.id)
      .fetch()

    await this.deleteByProduct(productProjection)

    productProjection.productType.id = newProductTypeId
    return this.createProduct(productProjection)
  }

  /**
   * Compare if two products are the same.
   * 1. by product id
   * 2. by product type id and by slug
   */
  isProductsSame (ctpProduct1, ctpProduct2) {
    if (ctpProduct1.id === ctpProduct2.id)
      return true
    return ctpProduct1.productType.id === ctpProduct2.productType.id
      && _.deepEqual(ctpProduct1.masterData.staged.slug, ctpProduct2.masterData.staged.slug)
  }

  async _unpublishProduct (product) {
    return this.updateProduct(product, [this._getUnpublishAction()])
  }
>>>>>>> 74990e7b
}<|MERGE_RESOLUTION|>--- conflicted
+++ resolved
@@ -371,8 +371,6 @@
     const skus = _.flatten(productProjections.map(pP => this.getProductDraftSkus(pP)))
     return this.getProductsBySkus(skus)
   }
-<<<<<<< HEAD
-=======
 
   async changeProductType (product, newProductTypeId) {
     if (product.masterData.published)
@@ -406,5 +404,4 @@
   async _unpublishProduct (product) {
     return this.updateProduct(product, [this._getUnpublishAction()])
   }
->>>>>>> 74990e7b
 }