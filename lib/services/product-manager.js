--- conflicted
+++ resolved
@@ -329,13 +329,12 @@
     return Boolean(projectionPublished || masterDataPublished)
   }
 
-<<<<<<< HEAD
   _getTimestamp () {
     return new Date().getTime()
-=======
+  }
+
   getProductSkus (product) {
     return [product.masterVariant.sku]
       .concat(product.variants.map(v => v.sku))
->>>>>>> 4351a6cf
   }
 }