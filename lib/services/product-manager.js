--- conflicted
+++ resolved
@@ -1,11 +1,8 @@
 import _ from 'lodash'
 import Promise from 'bluebird'
-<<<<<<< HEAD
-import { unpublish } from '../utils/utils'
-=======
 import shortid from 'shortid'
 import * as constant from '../constants'
->>>>>>> b22c2e02
+import { unpublish } from '../utils/utils'
 
 export default class ProductManager {
   constructor (logger, client) {
@@ -338,7 +335,44 @@
     return Boolean(projectionPublished || masterDataPublished)
   }
 
-<<<<<<< HEAD
+  _hasProductChanges (product) {
+    const projection = product.hasStagedChanges
+    const masterData = product.masterData
+      && product.masterData.hasStagedChanges
+
+    return Boolean(projection || masterData)
+  }
+
+  _getSalt () {
+    return shortid.generate() + new Date().getTime()
+  }
+
+  getProductDraftSkus (product) {
+    const variants = [product.masterVariant].concat(product.variants || [])
+    return _.map(variants, 'sku')
+  }
+
+  getProductSkus (product) {
+    return this.getProductVariants(product).map(v => v.sku)
+  }
+
+  getProductVariants (product) {
+    return _.values(this.getProductVariantsMapBySku(product))
+  }
+
+  getProductVariantsMapBySku (product) {
+    const { current, staged } = product.masterData
+    return {
+      ..._.keyBy(current.variants.concat(current.masterVariant), 'sku'),
+      ..._.keyBy(staged.variants.concat(staged.masterVariant), 'sku')
+    }
+  }
+
+  fetchProductsFromProductProjections (productProjections) {
+    const skus = _.flatten(productProjections.map(pP => this.getProductDraftSkus(pP)))
+    return this.getProductsBySkus(skus)
+  }
+
   async changeProductType (product, newProductTypeId) {
     if (product.masterData.published)
       await this.client.products
@@ -368,43 +402,5 @@
       return true
     return ctpProduct1.productType.id === ctpProduct2.productType.id
       && _.deepEqual(ctpProduct1.masterData.staged.slug, ctpProduct2.masterData.staged.slug)
-=======
-  _hasProductChanges (product) {
-    const projection = product.hasStagedChanges
-    const masterData = product.masterData
-      && product.masterData.hasStagedChanges
-
-    return Boolean(projection || masterData)
-  }
-
-  _getSalt () {
-    return shortid.generate() + new Date().getTime()
-  }
-
-  getProductDraftSkus (product) {
-    const variants = [product.masterVariant].concat(product.variants || [])
-    return _.map(variants, 'sku')
-  }
-
-  getProductSkus (product) {
-    return this.getProductVariants(product).map(v => v.sku)
-  }
-
-  getProductVariants (product) {
-    return _.values(this.getProductVariantsMapBySku(product))
-  }
-
-  getProductVariantsMapBySku (product) {
-    const { current, staged } = product.masterData
-    return {
-      ..._.keyBy(current.variants.concat(current.masterVariant), 'sku'),
-      ..._.keyBy(staged.variants.concat(staged.masterVariant), 'sku')
-    }
-  }
-
-  fetchProductsFromProductProjections (productProjections) {
-    const skus = _.flatten(productProjections.map(pP => this.getProductDraftSkus(pP)))
-    return this.getProductsBySkus(skus)
->>>>>>> b22c2e02
   }
 }