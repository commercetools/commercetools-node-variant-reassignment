--- conflicted
+++ resolved
@@ -21,12 +21,7 @@
    *  - for every productDraft check if reassignment is needed
    *  - if yes, create and process actions which will move variants across products
    * @param productDrafts List of productDrafts
-<<<<<<< HEAD
-   * @param existingProductProjections List of existing products matching by SKU
    * @returns {Promise<boolean>} true if reassignment has been executed
-=======
-   * @returns {Promise.<*>}
->>>>>>> 7829ac39
    */
   async execute (productDrafts) {
     let products
