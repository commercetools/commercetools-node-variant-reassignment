--- conflicted
+++ resolved
@@ -22,17 +22,10 @@
    *  - for every productDraft check if reassignment is needed
    *  - if yes, create and process actions which will move variants across products
    * @param productDrafts List of productDrafts
-<<<<<<< HEAD
-   * @param productTypeIdToTypeObj product type cache to resolve product type references
-   * @returns {Promise<boolean>} true if reassignment has been executed
-   */
-  async execute (productDrafts, productTypeIdToTypeObj = {}) {
-=======
    * @param productTypeNameToTypeObj product type cache to resolve product type references
-   * @returns {Promise.<*>}
+   * @returns {Promise.<*>} true if reassignment has been executed
    */
   async execute (productDrafts, productTypeNameToTypeObj = {}) {
->>>>>>> bed03a42
     let products
 
     try {
@@ -50,11 +43,7 @@
       return this._error('Error while fetching products for reassignment', e)
     }
 
-<<<<<<< HEAD
-    productDrafts = this._resolveProductTypeReferences(productDrafts, productTypeIdToTypeObj)
-=======
     productDrafts = this._resolveProductTypeReferences(productDrafts, productTypeNameToTypeObj)
->>>>>>> bed03a42
 
     const productDraftsForReassignment
       = this._selectProductDraftsForReassignment(productDrafts, products)
@@ -287,15 +276,9 @@
    * However, productTypeId is needed for reassignment. This method replaces the productTypeName
    * with productTypeId if such ID exists.
    */
-<<<<<<< HEAD
-  _resolveProductTypeReferences (productDrafts, productTypeIdToTypeObj) {
-    productDrafts.forEach((productDraft) => {
-      const productType = productTypeIdToTypeObj[productDraft.productType.id]
-=======
   _resolveProductTypeReferences (productDrafts, productTypeNameToTypeObj) {
     productDrafts.forEach((productDraft) => {
       const productType = productTypeNameToTypeObj[productDraft.productType.id]
->>>>>>> bed03a42
       if (productType)
         productDraft.productType.id = productType.id
     })
