import _ from 'lodash'
import ProductService from '../services/product-manager'
import TransactionService from '../services/transaction-manager'

export default class VariantReassignment {

  constructor (client, logger, options = {}, blackList = []) {
    this.unfinishedTransactions = []
    this.firstRun = true
    this.customObjectService = null // build custom object service
    this.blackList = blackList
    this.options = options
    this.logger = logger
    this.productService = new ProductService(logger, client)
    this.transactionService = new TransactionService(logger, client)
  }

  async execute (productDrafts, existingProducts) {
    this._processUnfinishedTransactions()

    const productDraftsForReassignment
      = this._selectProductDraftsForReassignment(productDrafts, existingProducts)

    if (productDraftsForReassignment.length)
      for (const productDraft of productDraftsForReassignment)
        await this._processProductDraft(productDraft)
  }

  async _processUnfinishedTransactions () {
    if (this.firstRun)
      this.unfinishedTransactions = [] // API.getUnfinishedTransactions()

    this.firstRun = false
    for (const transaction of this.unfinishedTransactions)
      await this._createAndExecuteActions(transaction.newProductDraft,
        transaction.backupProductDraft, transaction.variants)
  }

  async _processProductDraft (productDraft) {
    const matchingProducts = await this._fetchMatchingProductsForReassignment(productDraft)

    if (matchingProducts.length === 0)
      return

    // select using SLUG, etc..
    const ctpProductToUpdate = this._selectCtpProductToUpdate(productDraft, matchingProducts)

    // get variants and draft to backup
    const { matchingProductsVars: backupVariants, ctpProductToUpdateVars: variantsToProcess }
      = this._getRemovedVariants(productDraft, matchingProducts, ctpProductToUpdate)
<<<<<<< HEAD
    const anonymizedProductDraft
      = this._createProductDraftWithRemovedVariants(ctpProductToUpdate, variantsToProcess)
=======
    const backupProductDraft
      = this._createProductDraftWithRemovedVariants(ctpProductToUpdate, variantsToProcess)

    // create a backup object
    const transactionKey
      = this._backupToCustomObject(productDraft, backupProductDraft, backupVariants)

    this._processActions()

    this._deleteTransaction(transactionKey)
  }
>>>>>>> 75070b5d

    // create a backup object
    const transactionKey
      = this._backupToCustomObject(productDraft, anonymizedProductDraft, backupVariants)

    await this._createAndExecuteActions(productDraft, anonymizedProductDraft, backupVariants,
      ctpProductToUpdate, transactionKey, matchingProducts)

    await this.transactionService.deleteTransaction(transactionKey)
  }

  async _createAndExecuteActions (productDraft, anonymizedProductDraft, backupVariants,
                                  ctpProductToUpdate, transactionKey, matchingProducts) {
    // load products for backupVariants -> matching products
    if (!matchingProducts) {
      matchingProducts = await this._fetchMatchingProductsForReassignment(productDraft)
      // load CTP product to update for backupProductDraft -> CTP product to update
      const productToUpdateCandidate
        = this._selectCtpProductToUpdate(productDraft, matchingProducts)
      if (this._isProductsSame(productToUpdateCandidate, ctpProductToUpdate))
        ctpProductToUpdate = productToUpdateCandidate
      else
        // ctpProductToUpdate has been deleted and not recreated with correct product type id
        await this._createNewProduct(ctpProductToUpdate, productDraft.productType.id)
    }

    // check if product types are the same for productDraft and CTP product to update
    if (productDraft.productType.id !== ctpProductToUpdate.productType.id) {
      await this._backupProductForProductTypeChange(transactionKey, ctpProductToUpdate)
      ctpProductToUpdate = await this._changeProductType(
        ctpProductToUpdate, productDraft.productType.id
      )
      await this._deleteBackupForProductTypeChange(transactionKey, ctpProductToUpdate)
    }
    await this._removeVariantsFromMatchingProducts(backupVariants, matchingProducts)
    // when creating variant, also ensure about sameForAll attrs - Examples 9,10,11
    await this._createVariantsInCtpProductToUpdate(backupVariants, productDraft, ctpProductToUpdate)

    await this._removeVariantsFromCtpProductToUpdate(
      anonymizedProductDraft, ctpProductToUpdate)
    await this._createAnonymizedProduct(anonymizedProductDraft)
    // e.g. Example 7
    await this._ensureSlugUniqueness(productDraft, ctpProductToUpdate)
  }

  /**
   * match by variant sku - pick CTP product that has all variants
   *                        matches product draft
   * match by slug - pick CTP product that has at least one slug language
   *                        that matches product draft slug
   * match by same masterVariant sku - pick CTP product that has same master
   *                        variant as the product draft
   * take the first CTP product
   */
  _selectCtpProductToUpdate (productDraft, products) {
    const matchBySkus = this._getProductMatchByVariantSkus(productDraft, products)
    if (matchBySkus)
      return matchBySkus
    const matchBySlug = this._getProductsMatchBySlug(productDraft, products)
    if (matchBySlug.length === 1)
      return matchBySlug[0]
    const matchByMasterVariant = this._getProductsMatchByMasterVariant(productDraft, matchBySlug)
    return matchByMasterVariant || products[0]
  }

  _getProductMatchByVariantSkus (productDraft, products) {
    let matchedProduct = null
    const productDraftSkus = this.productService.getProductDraftSkus(productDraft)
    for (const product of products) {
      const productSkus = this.productService.getProductSkus(product)
      // https://lodash.com/docs/4.17.4#xor
      if (_.isEmpty(_.xor(productDraftSkus, productSkus))) {
        matchedProduct = product
        break
      }
    }
    return matchedProduct
  }

  _getProductsMatchBySlug (productDraft, products) {
    const matchedProducts = []
    const productDraftSlugs = productDraft.slug
    for (const product of products)
      for (const [lang, slug] of Object.entries(productDraftSlugs))
        if (product.masterData.staged.slug[lang] === slug) {
          matchedProducts.push(product)
          break
        }
    return matchedProducts
  }

  _getProductsMatchByMasterVariant (productDraft, products) {
    const masterVariantSku = productDraft.masterVariant.sku
    return products.find(p => p.masterData.staged.masterVariant.sku === masterVariantSku)
  }

  _saveTransaction (actions) {
    const transactionKey = '' // productId + timestamp
    const object = this.customObjectService.save({
      container: 'commercetools-sync-unprocessed-product-reassignment-actions',
      key: transactionKey,
      actions
    })

    this.unfinishedTransactions.push(object)

    return transactionKey
  }

<<<<<<< HEAD
=======
  /**
   * Transaction actions:
   * P1: removeVariant v2
   * P3: create "duplicate" product from P1 with v2
   * P2: removeVariant v3
   * P1: addVariant v3 (different productType does not mind because we took
   *     only retainExistingAttributes and the rest is from productDraft)
   * P2: transform to "duplicate" product because of duplicate slugs
   */
  _processTransaction (transaction) {
    // run through scheduled actions, validate them and execute them
    // check if any other products need to be anonymized (see Example 7)
    console.log(transaction)
  }

>>>>>>> 75070b5d
  _selectProductDraftsForReassignment (productDrafts, existingProducts) {
    const skuToProductMap = new Map()
    existingProducts.forEach((p) => {
      skuToProductMap.set(p.masterVariant.sku, p)
      p.variants.forEach(v => skuToProductMap.set(v.sku, p))
    })
    return productDrafts.filter(productDraft =>
      this._isReassignmentNeeded(productDraft, skuToProductMap)
    )
  }

  /**
   * Product draft needs reassignment in these cases:
   * 1. more than 1 product matches the draft's SKUs
   * 2. or CTP product does not have exact SKU match with product draft
   * 3. or product type is not the same
   */
  _isReassignmentNeeded (productDraft, skuToProductMap) {
    const productSet = new Set()
    const skus = this.productService.getProductDraftSkus(productDraft)
    skus.forEach((sku) => {
      const product = skuToProductMap.get(sku)
      if (product)
        productSet.add(product)
    })
    if (productSet.size === 0)
    // new product from the product draft
      return false
    else if (productSet.size === 1) {
      // variants are assigned correctly, maybe we need to change product type
      const product = productSet.values().next().value
      return product.productType.id !== productDraft.productType.id
    }
    return true
  }

  /**
   * Variants will be removed from a product for 2 reasons:
   * 1) variants will be moved to a CTP product to update from matching products
   * 2) variants needs to be removed from CTP product to update because they don't exist
   * in the new product draft anymore
   *
   * @param productDraft
   * @param matchingProducts
   * @param ctpProductToUpdate
<<<<<<< HEAD
   * @returns {{matchingProducts, ctpProductToUpdate}}
=======
   * @returns {{matchingProductsVariants, ctpProductToUpdateVariants}}
>>>>>>> 75070b5d
   * @private
   */
  _getRemovedVariants (productDraft, matchingProducts, ctpProductToUpdate) {
    const productsToRemoveVariants = matchingProducts.filter(p => p !== ctpProductToUpdate)
<<<<<<< HEAD
    const skus = this._getProductDraftSkus(productDraft)
    const collectVariantsWithCondition = (product, condition) => {
      const currentVariants = this._getProductVariants(product, true)
      const stagedVariants = this._getProductVariants(product)

      const variants = stagedVariants

      // if variant is only in current and not in staged, push it to variants collection
      currentVariants.forEach((current) => {
        const isInStaged = stagedVariants.some(staged => staged.sku === current.sku)
        if (!isInStaged)
          variants.push(current)
      })

      const variantsToBeCollected = variants.filter(condition)
      if (variantsToBeCollected.length)
        return variantsToBeCollected
      return []
    }
=======
    const skus = this.productService.getProductDraftSkus(productDraft)

    // variants that needs to be moved from matching product
    const matchingProductsVariants = productsToRemoveVariants.map(product =>
      this._selectVariantsWithCondition(product, variant => skus.includes(variant.sku))
    )

    // variants that needs to be removed from CTP product to update
    const ctpProductToUpdateVariants = this._selectVariantsWithCondition(ctpProductToUpdate,
        variant => !skus.includes(variant.sku)
    )

    return {
      matchingProductsVars: _.flatten(matchingProductsVariants),
      ctpProductToUpdateVars: ctpProductToUpdateVariants
    }
  }

  _selectVariantsWithCondition (product, condition) {
    const skuToVariantObject = this.productService.getProductVariantsMapBySku(product)
    const variants = _.values(skuToVariantObject)
    return variants.filter(condition)
  }

  _createProductDraftWithRemovedVariants (product, variantsToBackup) {
    let productDraftClone
    if (variantsToBackup.length > 0) {
      productDraftClone = _.cloneDeep(product.masterData.staged)
      productDraftClone.key = product.key
      productDraftClone.productType = product.productType
      productDraftClone.taxCategory = product.taxCategory
      productDraftClone.state = product.state
      productDraftClone.reviewRatingStatistics = product.reviewRatingStatistics
      productDraftClone.masterVariant = variantsToBackup[0]
      productDraftClone.variants = variantsToBackup.slice(1, variantsToBackup.length)
    }
    // todo: anonymize the productDraft

    return productDraftClone
  }

  _backupToCustomObject (newProductDraft, backupProductDraft, variants) {
    return this.transactionService.createTransaction({
      newProductDraft,
      backupProductDraft,
      variants
    })
  }

  _fetchMatchingProductsForReassignment (productDraft) {
    const skus = this.productService.getProductDraftSkus(productDraft)
    return this.productService.getProductsBySkus(skus)
  }
>>>>>>> 75070b5d

    // variants that needs to be moved from matching product
    const matchingProductsVariants = productsToRemoveVariants.map(product =>
      collectVariantsWithCondition(product, variant => skus.includes(variant.sku))
    )
    // variants that needs to be removed from CTP product to update
    const ctpProductToUpdateVariants
      = collectVariantsWithCondition(ctpProductToUpdate, variant => !skus.includes(variant.sku))

    return {
      matchingProductsVars: matchingProductsVariants,
      ctpProductToUpdateVars: ctpProductToUpdateVariants
    }
  }

  _createProductDraftWithRemovedVariants (product, variantsToBackup) {
    let productDraftClone
    if (variantsToBackup.length > 0) {
      productDraftClone = _.cloneDeep(product.masterData.staged)
      productDraftClone.key = product.key
      productDraftClone.productType = product.productType
      productDraftClone.taxCategory = product.taxCategory
      productDraftClone.state = product.state
      productDraftClone.reviewRatingStatistics = product.reviewRatingStatistics
      productDraftClone.masterVariant = variantsToBackup[0]
      productDraftClone.variants = variantsToBackup.slice(1, variantsToBackup.length)
    }

    return productDraftClone
  }

  _backupToCustomObject (newProductDraft, backupProductDraft, variants) {
    return this.transactionService.createTransaction({
      newProductDraft,
      backupProductDraft,
      variants
    })
  }

  _fetchMatchingProductsForReassignment (productDraft) {
    const skus = this.productService.getProductDraftSkus(productDraft)
    return this.productService.getProductsBySkus(skus)
  }

  _deleteTransaction () {
  }

  /**
   * Compare if two product objects are the same product.
   * @private
   */
  _isProductsSame () {}

  _createNewProduct () {}

  /**
   * Create a backup of a product because we need to do product type change for this product
   */
  _backupProductForProductTypeChange () {}

  _changeProductType () {}

  /**
   * Delete a backup that was created because of product type change of a product
   */
  _deleteBackupForProductTypeChange () {}

  /**
   * Verify that there are no other products in the platform that has slugs of productDraft
   * except ctpProductToUpdate.
   * This method should cover the test variant-reassignment-example-7.spec.js
   */
  _ensureSlugUniqueness () {}

  /**
   * Create a product containing all variants that should be removed from ctpProductToUpdate.
   * @private
   */
  _createAnonymizedProduct () {}

  _removeVariantsFromCtpProductToUpdate () {}

  _createVariantsInCtpProductToUpdate () {}

  _removeVariantsFromMatchingProducts () {}

}<|MERGE_RESOLUTION|>--- conflicted
+++ resolved
@@ -48,22 +48,8 @@
     // get variants and draft to backup
     const { matchingProductsVars: backupVariants, ctpProductToUpdateVars: variantsToProcess }
       = this._getRemovedVariants(productDraft, matchingProducts, ctpProductToUpdate)
-<<<<<<< HEAD
     const anonymizedProductDraft
       = this._createProductDraftWithRemovedVariants(ctpProductToUpdate, variantsToProcess)
-=======
-    const backupProductDraft
-      = this._createProductDraftWithRemovedVariants(ctpProductToUpdate, variantsToProcess)
-
-    // create a backup object
-    const transactionKey
-      = this._backupToCustomObject(productDraft, backupProductDraft, backupVariants)
-
-    this._processActions()
-
-    this._deleteTransaction(transactionKey)
-  }
->>>>>>> 75070b5d
 
     // create a backup object
     const transactionKey
@@ -173,24 +159,6 @@
     return transactionKey
   }
 
-<<<<<<< HEAD
-=======
-  /**
-   * Transaction actions:
-   * P1: removeVariant v2
-   * P3: create "duplicate" product from P1 with v2
-   * P2: removeVariant v3
-   * P1: addVariant v3 (different productType does not mind because we took
-   *     only retainExistingAttributes and the rest is from productDraft)
-   * P2: transform to "duplicate" product because of duplicate slugs
-   */
-  _processTransaction (transaction) {
-    // run through scheduled actions, validate them and execute them
-    // check if any other products need to be anonymized (see Example 7)
-    console.log(transaction)
-  }
-
->>>>>>> 75070b5d
   _selectProductDraftsForReassignment (productDrafts, existingProducts) {
     const skuToProductMap = new Map()
     existingProducts.forEach((p) => {
@@ -236,36 +204,11 @@
    * @param productDraft
    * @param matchingProducts
    * @param ctpProductToUpdate
-<<<<<<< HEAD
-   * @returns {{matchingProducts, ctpProductToUpdate}}
-=======
    * @returns {{matchingProductsVariants, ctpProductToUpdateVariants}}
->>>>>>> 75070b5d
    * @private
    */
   _getRemovedVariants (productDraft, matchingProducts, ctpProductToUpdate) {
     const productsToRemoveVariants = matchingProducts.filter(p => p !== ctpProductToUpdate)
-<<<<<<< HEAD
-    const skus = this._getProductDraftSkus(productDraft)
-    const collectVariantsWithCondition = (product, condition) => {
-      const currentVariants = this._getProductVariants(product, true)
-      const stagedVariants = this._getProductVariants(product)
-
-      const variants = stagedVariants
-
-      // if variant is only in current and not in staged, push it to variants collection
-      currentVariants.forEach((current) => {
-        const isInStaged = stagedVariants.some(staged => staged.sku === current.sku)
-        if (!isInStaged)
-          variants.push(current)
-      })
-
-      const variantsToBeCollected = variants.filter(condition)
-      if (variantsToBeCollected.length)
-        return variantsToBeCollected
-      return []
-    }
-=======
     const skus = this.productService.getProductDraftSkus(productDraft)
 
     // variants that needs to be moved from matching product
@@ -319,50 +262,6 @@
     const skus = this.productService.getProductDraftSkus(productDraft)
     return this.productService.getProductsBySkus(skus)
   }
->>>>>>> 75070b5d
-
-    // variants that needs to be moved from matching product
-    const matchingProductsVariants = productsToRemoveVariants.map(product =>
-      collectVariantsWithCondition(product, variant => skus.includes(variant.sku))
-    )
-    // variants that needs to be removed from CTP product to update
-    const ctpProductToUpdateVariants
-      = collectVariantsWithCondition(ctpProductToUpdate, variant => !skus.includes(variant.sku))
-
-    return {
-      matchingProductsVars: matchingProductsVariants,
-      ctpProductToUpdateVars: ctpProductToUpdateVariants
-    }
-  }
-
-  _createProductDraftWithRemovedVariants (product, variantsToBackup) {
-    let productDraftClone
-    if (variantsToBackup.length > 0) {
-      productDraftClone = _.cloneDeep(product.masterData.staged)
-      productDraftClone.key = product.key
-      productDraftClone.productType = product.productType
-      productDraftClone.taxCategory = product.taxCategory
-      productDraftClone.state = product.state
-      productDraftClone.reviewRatingStatistics = product.reviewRatingStatistics
-      productDraftClone.masterVariant = variantsToBackup[0]
-      productDraftClone.variants = variantsToBackup.slice(1, variantsToBackup.length)
-    }
-
-    return productDraftClone
-  }
-
-  _backupToCustomObject (newProductDraft, backupProductDraft, variants) {
-    return this.transactionService.createTransaction({
-      newProductDraft,
-      backupProductDraft,
-      variants
-    })
-  }
-
-  _fetchMatchingProductsForReassignment (productDraft) {
-    const skus = this.productService.getProductDraftSkus(productDraft)
-    return this.productService.getProductsBySkus(skus)
-  }
 
   _deleteTransaction () {
   }
