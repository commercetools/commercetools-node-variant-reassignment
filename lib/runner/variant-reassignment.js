--- conflicted
+++ resolved
@@ -92,11 +92,10 @@
     await this._processUnfinishedTransactions(null, ++retryCount)
   }
 
-<<<<<<< HEAD
   async _handleProcessingError (error, productDraft, products, retryCount) {
     if (this._isUnrecoverableError(error)) {
       await this._handleUnrecoverableError(error)
-      return
+      return this.errorCallback(error)
     }
     this.statistics.retries++
     const transactions = await this.transactionService.getTransactions()
@@ -108,7 +107,7 @@
     // transaction was created but not finished, try to finish it
       await this._processUnfinishedTransactions(transactions, ++retryCount)
     // transaction was not created, try to process productDraft again
-    await this._processProductDraft(productDraft, products, ++retryCount)
+    return this._processProductDraft(productDraft, products, ++retryCount)
   }
 
   async _handleUnrecoverableError (error) {
@@ -124,32 +123,6 @@
     } finally {
       this.statistics.errors++
     }
-=======
-  /**
-   * For 400 or 404 errors, we don't repeat the actions as the request itself is wrong.
-   * For other errors, we retry the actions.
-   *
-   * @see https://github.com/commercetools/commercetools-node-variant-reassignment/issues/60
-   */
-  async _handleProcessingError (productDraft, products, error) {
-    const transactions = await this.transactionService.getTransactions()
-    if ([400, 404].includes(error.statusCode)) {
-      this.logger.info('Unrecoverable error, will delete backup custom object.')
-      await Promise.map(transactions,
-        transaction => this.transactionService.deleteTransaction(transaction.key),
-        { concurrency: 3 })
-      return this.errorCallback(error)
-    }
-    const failedTransaction = transactions.find(({ value }) =>
-        _.isEqual(value.newProductDraft.name, productDraft.name)
-      )
-
-    return failedTransaction
-        // transaction was created but not finished, try to finish it
-        ? this._processUnfinishedTransactions(transactions)
-        // transaction was not created, try to process productDraft again
-        : this._processProductDraft(productDraft, products)
->>>>>>> 4e644122
   }
 
   /**
