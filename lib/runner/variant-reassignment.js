import _ from 'lodash'
import Promise from 'bluebird'
<<<<<<< HEAD
import errorToJson from 'utils-error-to-json'
=======
import serializeError from 'serialize-error'
>>>>>>> 69d76dc8
import ProductService from '../services/product-manager'
import TransactionService from '../services/transaction-manager'

export default class VariantReassignment {

  constructor (client, logger, errorCallback = this._getDefaultErrorCallback(),
               retainExistingData = []) {
    // When we run execute method it also fetch and process all unfinished transactions
    // but only for the first time - this is ensured by firstRun variable which is set to false
    // after first run
    this.firstRun = true
    this.retainExistingData = retainExistingData
    this.logger = logger
    this.errorCallback = errorCallback
    this.productService = new ProductService(logger, client)
    this.transactionService = new TransactionService(logger, client)
  }

  /**
   * Take a list of product drafts and existing products matched by sku
   *  - for every productDraft check if reassignment is needed
   *  - if yes, create and process actions which will move variants across products
   * @param productDrafts List of productDrafts
   * @param productTypeNameToTypeObj product type cache to resolve product type references
   * @returns {Promise.<*>} true if reassignment has been executed
   */
  async execute (productDrafts, productTypeNameToTypeObj = {}) {
    let products

    try {
      if (this.firstRun)
        await this._processUnfinishedTransactions()
    } catch (e) {
      return this._error('Could not process unfinished transactions', e)
    }
    this.firstRun = false

    try {
      products
        = await this.productService.fetchProductsFromProductDrafts(productDrafts)
    } catch (e) {
      return this._error('Error while fetching products for reassignment', e)
    }

    productDrafts = this._resolveProductTypeReferences(productDrafts, productTypeNameToTypeObj)

    const productDraftsForReassignment
      = this._selectProductDraftsForReassignment(productDrafts, products)

    this.logger.debug(
      `Filtered ${productDraftsForReassignment.length} productDrafts for reassignment`
    )

<<<<<<< HEAD
    const isReassignmentRequired = productDraftsForReassignment.length
    if (isReassignmentRequired) {
      for (const productDraft of productDraftsForReassignment)
        try {
          await this._processProductDraft(productDraft, products)
        } catch (e) {
          const error = e instanceof Error ? errorToJson(e) : e
          this.logger.error(
            `Error while processing productDraft ${JSON.stringify(productDraft.name)}.`,
            error
          )
          await this._handleProcessingError(productDraft, products, e)
        } finally {
          this.logger.debug(
            `Finished processing of productDraft with name ${JSON.stringify(productDraft.name)}`
          )
        }
      return true
    }
    return false
=======
    for (const productDraft of productDraftsForReassignment)
      try {
        await this._processProductDraft(productDraft, products)
      } catch (e) {
        await this._handleProcessingError(productDraft, products, e)
      } finally {
        this.logger.debug(
          'Finished processing of productDraft with name %j',
          productDraft.name
        )
      }

    return Promise.resolve()
>>>>>>> 69d76dc8
  }

  /**
   * For 400 or 404 errors, we don't repeat the actions as the request itself is wrong.
   * For other errors, we retry the actions.
   *
   * @see https://github.com/commercetools/commercetools-node-variant-reassignment/issues/60
   */
  async _handleProcessingError (productDraft, products, error) {
    if (error.statusCode === 400 || error.statusCode === 404) {
      this.logger.info('Unrecoverable error, will delete backup custom object.')
      const transactions = await this.transactionService.getTransactions()
      await Promise.map(transactions,
        transaction => this.transactionService.deleteTransaction(transaction.key),
        { concurrency: 3 })
      return this.errorCallback(error, productDraft)
    }
    const transactions = await this.transactionService.getTransactions()
    const failedTransaction = transactions.find(({ value }) =>
        _.isEqual(value.newProductDraft.name, productDraft.name)
      )

    return failedTransaction
        // transaction was created but not finished, try to finish it
        ? this._processUnfinishedTransactions(transactions)
        // transaction was not created, try to process productDraft again
        : this._processProductDraft(productDraft, products)
  }

  /**
   * Log error and return Promise.reject
   * @param msg String with error description
   * @param e Error object with details
   * @return <Promise.reject>
   * @private
   */
  _error (msg, e) {
    const error = e instanceof Error ? errorToJson(e) : e
    this.logger.error(msg, e)
    return Promise.reject(new Error(`${msg} - ${JSON.stringify(error)}`))
  }

  /**
   * Load unfinished transactions from customObject and try to finish them
   * @private
   */
  async _processUnfinishedTransactions (transactions = null) {
    if (!transactions) {
      this.logger.debug('Loading unfinished transactions')
      transactions = await this.transactionService.getTransactions()
    }

    for (const transactionObject of transactions) {
      const { key, value: transaction } = transactionObject

      this.logger.debug(`Processing unfinished transaction with key ${key}`)
      try {
        await this._createAndExecuteActions(
          transaction.newProductDraft,
          transaction.backupProductDraft,
          transaction.variants,
          transaction.ctpProductToUpdate,
          transactionObject
        )
        await this.transactionService.deleteTransaction(key)
      } catch (e) {
        const error = e instanceof Error ? errorToJson(e) : e
        this.logger.error('Could not process unfinished transaction', error)
        throw e
      }
    }
  }

  async _processProductDraft (productDraft, products) {
    this.logger.debug(
      `Processing reassignment for productDraft with name ${JSON.stringify(productDraft.name)}`
    )

    const matchingProducts = await this._selectMatchingProducts(productDraft, products)

    if (matchingProducts.length === 0)
      return

    // select using SLUG, etc..
    const ctpProductToUpdate = this._selectCtpProductToUpdate(productDraft, matchingProducts)
    this.logger.debug(`Selected ctpProductToUpdate with id "${ctpProductToUpdate.id}"`)

    // get variants and draft to backup
    const { matchingProductsVars: backupVariants, ctpProductToUpdateVars: variantsToProcess }
      = this._getRemovedVariants(productDraft, matchingProducts, ctpProductToUpdate)

    const anonymizedProductDraft
      = this._createProductDraftWithRemovedVariants(ctpProductToUpdate, variantsToProcess)

    this.logger.debug(
      `Will remove ${variantsToProcess.length} and reassign ${backupVariants.length} variants`
    )

    // create a backup object
    const transaction
      = await this._backupToCustomObject(productDraft, backupVariants, anonymizedProductDraft)

    await this._createAndExecuteActions(productDraft, anonymizedProductDraft, backupVariants,
      ctpProductToUpdate, transaction, matchingProducts)
    await this.transactionService.deleteTransaction(transaction.key)
  }

  async _createAndExecuteActions (productDraft, anonymizedProductDraft, backupVariants,
                                  ctpProductToUpdate, transaction, matchingProducts) {
    // load products for backupVariants -> matching products
    if (!matchingProducts) {
      matchingProducts = await this._selectMatchingProducts(productDraft)
      // load CTP product to update for backupProductDraft -> CTP product to update

      const productToUpdateCandidate
        = this._selectCtpProductToUpdate(productDraft, matchingProducts)

      // if there is no ctpProductToUpdate or it is the same as candidate, take candidate
      if (!ctpProductToUpdate
        ||
        this.productService.isProductsSame(productToUpdateCandidate, ctpProductToUpdate)
      )
        ctpProductToUpdate = productToUpdateCandidate
      else
        // ctpProductToUpdate has been deleted and not recreated with correct product type id
        ctpProductToUpdate = await this._createNewProduct(
          ctpProductToUpdate, productDraft.productType.id
        )
    }

    // check if product types are the same for productDraft and CTP product to update
    const ctpProductTypeId = ctpProductToUpdate.productType.id
    const draftProductType = productDraft.productType.id
    matchingProducts = matchingProducts.filter(product => product.id !== ctpProductToUpdate.id)
    if (draftProductType !== ctpProductTypeId)
      ctpProductToUpdate = await this._changeProductType(
        transaction, ctpProductToUpdate, draftProductType
      )
    matchingProducts
      = await this._removeVariantsFromMatchingProducts(backupVariants, matchingProducts)

    // when creating variant, also ensure about sameForAll attrs - Examples 9,10,11
    ctpProductToUpdate = await this._createVariantsInCtpProductToUpdate(backupVariants,
      productDraft, ctpProductToUpdate)

    // this is done only when variants are removed from ctpProductToUpdate
    if (anonymizedProductDraft) {
      await this._removeVariantsFromCtpProductToUpdate(anonymizedProductDraft, ctpProductToUpdate)
      await this._ensureProductCreation(anonymizedProductDraft)
    }

    // e.g. Example 7
    await this._ensureSlugUniqueness(productDraft, matchingProducts)
  }

  /**
   * match by variant sku - pick CTP product that has all variants
   *                        matches product draft
   * match by slug - pick CTP product that has at least one slug language
   *                        that matches product draft slug
   * match by same masterVariant sku - pick CTP product that has same master
   *                        variant as the product draft
   * take the first CTP product
   */
  _selectCtpProductToUpdate (productDraft, products) {
    const matchBySkus = this._getProductMatchByVariantSkus(productDraft, products)
    if (matchBySkus)
      return matchBySkus
    const matchBySlug = this._getProductsMatchBySlug(productDraft, products)
    if (matchBySlug.length === 1)
      return matchBySlug[0]
    const matchByMasterVariant = this._getProductsMatchByMasterVariant(productDraft, matchBySlug)
    return matchByMasterVariant || products[0]
  }

  _getProductMatchByVariantSkus (productDraft, products) {
    let matchedProduct = null
    const productDraftSkus = this.productService.getProductDraftSkus(productDraft)
    for (const product of products) {
      const productSkus = this.productService.getProductSkus(product)
      // https://lodash.com/docs/4.17.4#xor
      if (_.isEmpty(_.xor(productDraftSkus, productSkus))) {
        matchedProduct = product
        break
      }
    }
    return matchedProduct
  }

  _getProductsMatchBySlug (productDraft, products) {
    const matchedProducts = []
    const productDraftSlugs = productDraft.slug
    for (const product of products)
      for (const [lang, slug] of Object.entries(productDraftSlugs))
        if (product.masterData.staged.slug[lang] === slug) {
          matchedProducts.push(product)
          break
        }
    return matchedProducts
  }

  _getProductsMatchByMasterVariant (productDraft, products) {
    const masterVariantSku = productDraft.masterVariant.sku
    return products.find(p => p.masterData.staged.masterVariant.sku === masterVariantSku)
  }

  _selectProductDraftsForReassignment (productDrafts, ctpProducts) {
    const skuToProductMap = this._createSkuToProductMap(ctpProducts)
    return productDrafts.filter(productDraft =>
      this._isReassignmentNeeded(productDraft, skuToProductMap)
    )
  }

  /**
   * In productDrafts from external systems, there's no productTypeId, but instead the name is used.
   * However, productTypeId is needed for reassignment. This method replaces the productTypeName
   * with productTypeId if such ID exists.
   */
  _resolveProductTypeReferences (productDrafts, productTypeNameToTypeObj) {
    productDrafts.forEach((productDraft) => {
      const productType = productTypeNameToTypeObj[productDraft.productType.id]
      if (productType)
        productDraft.productType.id = productType.id
    })
    return productDrafts
  }

  _createSkuToProductMap (ctpProducts) {
    const skuToProductMap = new Map()
    ctpProducts.forEach((p) => {
      const skus = this.productService.getProductSkus(p)
      skus.forEach(sku => skuToProductMap.set(sku, p))
    })
    return skuToProductMap
  }

  /**
   * Product draft needs reassignment in these cases:
   * 1. more than 1 product matches the draft's SKUs
   * 2. or CTP product (staged or current) does not have exact SKU match with product draft
   * 3. or product type is not the same
   * 4. or 1 product is matched by SKU and number of variants, but slug is not the same -
   * - in this case, we need to ensure there are no slug conflict with the product draft that can
   * be in a product that does not have any common SKUs
   */
  _isReassignmentNeeded (productDraft, skuToProductMap) {
    const productSet = new Set()
    const productDraftSkus = this.productService.getProductDraftSkus(productDraft)
    productDraftSkus.forEach((sku) => {
      const product = skuToProductMap.get(sku)
      if (product)
        productSet.add(product)
    })
    if (productSet.size === 0) {
      // check for product matches by slug
      const products = Array.from(skuToProductMap.values())
      this._selectMatchingProductsBySlug(products, productDraft)
        .forEach(p => productSet.add(p))
    }
    if (productSet.size === 0)
    // new product from the product draft
      return false
    else if (productSet.size === 1) {
      // check if CTP product have exact SKU match with product draft
      const product = productSet.values().next().value
      const draftSkus = this.productService.getProductDraftSkus(productDraft)
      const productSkus = this.productService.getProductSkus(product)
      if (_.isEqual(draftSkus.sort(), productSkus.sort())) {
        // variants are assigned correctly, maybe we need to change product type
        const productTypeId = product.productType.id
        const productDraftTypeId = productDraft.productType.id
        if (productTypeId === productDraftTypeId)
        // product type are correct, check if product slugs are unique
          return !_.isEqual(product.masterData.staged.slug, productDraft.slug)
      }
    }
    return true
  }

  /**
   * Variants will be removed from a product for 2 reasons:
   * 1) variants will be moved to a CTP product to update from matching products
   * 2) variants needs to be removed from CTP product to update because they don't exist
   * in the new product draft anymore
   *
   * @param productDraft
   * @param matchingProducts
   * @param ctpProductToUpdate
   * @returns {{matchingProductsVariants, ctpProductToUpdateVariants}}
   * @private
   */
  _getRemovedVariants (productDraft, matchingProducts, ctpProductToUpdate) {
    const productsToRemoveVariants = matchingProducts.filter(p => p !== ctpProductToUpdate)
    const skus = this.productService.getProductDraftSkus(productDraft)

    // variants that needs to be moved from matching product
    const matchingProductsVariants = productsToRemoveVariants.map(product =>
      this._selectVariantsWithCondition(product, variant => skus.includes(variant.sku))
    )

    // variants that needs to be removed from CTP product to update
    const ctpProductToUpdateVariants = this._selectVariantsWithCondition(ctpProductToUpdate,
      variant => !skus.includes(variant.sku)
    )

    return {
      matchingProductsVars: _.flatten(matchingProductsVariants),
      ctpProductToUpdateVars: ctpProductToUpdateVariants
    }
  }

  _selectVariantsWithCondition (product, condition) {
    const skuToVariantObject = this.productService.getProductVariantsMapBySku(product)
    const variants = _.values(skuToVariantObject)
    return variants.filter(condition)
  }

  _createProductDraftWithRemovedVariants (product, variantsToBackup) {
    let productDraftClone
    if (variantsToBackup.length > 0) {
      productDraftClone = _.cloneDeep(product.masterData.staged)
      productDraftClone.key = product.key
      productDraftClone.productType = product.productType
      productDraftClone.taxCategory = product.taxCategory
      productDraftClone.state = product.state
      productDraftClone.reviewRatingStatistics = product.reviewRatingStatistics
      productDraftClone.masterVariant = variantsToBackup[0]
      productDraftClone.variants = variantsToBackup.slice(1, variantsToBackup.length)
      productDraftClone = this.productService.getAnonymizedProductDraft(productDraftClone)
    }

    return productDraftClone
  }

  _backupToCustomObject (newProductDraft, variants, backupProductDraft) {
    const transaction = {
      newProductDraft,
      variants
    }
    if (backupProductDraft)
      transaction.backupProductDraft = backupProductDraft
    return this.transactionService.createTransaction(transaction)
  }

  /**
   * Select products that has at least one variant
   * or at least one matching slug with the productDraft.
   * @param productDraft
   * @param products if present, then this will be used and no fetching from CTP is needed
   * @returns {*}
   * @private
   */
  _selectMatchingProducts (productDraft, products) {
    const productDraftSkus = this.productService.getProductDraftSkus(productDraft)
    const productDraftSlugs = productDraft.slug
    if (products) {
      // select products that matches by at least one slug with productDraft
      const matchingProductsBySlug = this._selectMatchingProductsBySlug(products, productDraft)
      // select products that matches by at least one variant with productDraft
      const matchingProductsBySku = this._selectMatchingProductsBySkus(products,
        productDraftSkus)
      return this.productService.filterOutDuplicateProducts(
        _.compact(matchingProductsBySku.concat(matchingProductsBySlug))
      )
    }
    return this.productService.getProductsBySkusOrSlugs(productDraftSkus, productDraftSlugs)
  }

  /* eslint-disable no-labels */
  _selectMatchingProductsBySlug (products, productDraft) {
    return products.filter((product) => {
      for (const representation of ['staged', 'current']) {
        const productSlug = product.masterData[representation].slug
        for (const locale of Object.keys(productSlug))
          if (productSlug[locale] === productDraft.slug[locale])
            return true
      }
      return false
    })
  }
  /* eslint-enable no-labels */

  _selectMatchingProductsBySkus (products, productDraftSkus) {
    const skuToProductMap = this._createSkuToProductMap(products)
    const matchingProducts = productDraftSkus
      .map(sku => skuToProductMap.get(sku))
    return _.compact(matchingProducts)
  }

  _createNewProduct (product, productTypeId) {
    product.productType.id = productTypeId

    const projection = this.productService.transformProductToProjection(product)
    projection.productType.id = productTypeId
    return this.productService.createProduct(projection)
  }

  async _ensureProductCreation (productDraft) {
    const { sku } = productDraft.masterVariant
    const existingProducts = await this.productService.getProductsBySkus([sku])

    // productDraft hasn't been created yet
    if (!existingProducts.length)
      await this.productService.createProduct(productDraft)
  }

  /**
   * Create a backup of a product because we need to do product type change for this product
   */
  async _backupProductForProductTypeChange (transactionObject, ctpProductToUpdate) {
    if (!transactionObject.ctpProductToUpdate) {
      const transactionKey = transactionObject.key
      const transaction = await this.transactionService.getTransaction(transactionKey)
      transaction.ctpProductToUpdate = ctpProductToUpdate

      await this.transactionService.upsertTransactionByKey(transaction, transactionKey)
    }
  }

  async _changeProductType (transaction, ctpProductToUpdate, productTypeId) {
    this.logger.debug(
      `Changing productType of product `
      + `${JSON.stringify(ctpProductToUpdate.masterData.current.name)} with id `
      + `"${ctpProductToUpdate.id}" to productType "${productTypeId}"`
    )

    await this._backupProductForProductTypeChange(transaction, ctpProductToUpdate)

    const updatedProduct = await this.productService.changeProductType(
      ctpProductToUpdate, productTypeId
    )
    await this._deleteBackupForProductTypeChange(transaction.key)
    return updatedProduct
  }

  /**
   * Delete a backup that was created because of product type change of a product
   */
  async _deleteBackupForProductTypeChange (transactionKey) {
    const transaction = await this.transactionService.getTransaction(transactionKey)
    delete transaction.ctpProductToUpdate
    await this.transactionService.upsertTransactionByKey(transaction, transactionKey)
  }

  /**
   * Verify that there are no other products in the platform that has slugs of productDraft
   * except ctpProductToUpdate. It's enough to check matchingProducts because it's not probable
   * that there will be a product which has no matching variant, but a conflicting slug.
   *
   * @see variant-reassignment-example-7.spec.js
   */
  async _ensureSlugUniqueness (productDraft, matchingProducts) {
    const productDraftSlug = productDraft.slug
    const productsToAnonymize = matchingProducts.filter(product =>
      this._isSlugConflicting(product, productDraftSlug)
    )

    this.logger.debug(
      `Anonymizing ${productsToAnonymize.length} products because of duplicate slugs`
    )

    await Promise.map(productsToAnonymize, product =>
        this.productService.anonymizeCtpProduct(product)
      , { concurrency: 3 })
  }

  /**
   * The slugs from product and product draft are conflicting when at least one language value
   * from product's slug is the same as in product draft slug
   * @param product
   * @param productDraftSlug
   * @returns {boolean}
   * @private
   */
  _isSlugConflicting (product, productDraftSlug) {
    const productDraftSlugLength = Object.keys(productDraftSlug).length

    // if at least one version has conflict in slugs, return true
    for (const version of ['staged', 'current']) {
      const slug = product.masterData[version].slug
      const slugLength = Object.keys(slug).length
      const stagedDraftSlugs = _.merge({}, productDraftSlug, slug)
      const stagedDraftSlugsLength = Object.keys(stagedDraftSlugs).length

      const hasSameSlugLang
        = slugLength + productDraftSlugLength !== stagedDraftSlugsLength
      const hasAnySameSlugValue = Object.keys(slug)
        .some(lang => productDraftSlug[lang] === slug[lang])
      if (hasSameSlugLang && hasAnySameSlugValue)
        return true
    }
    return false
  }

  async _removeVariantsFromCtpProductToUpdate (anonymizedProductDraft, ctpProductToUpdate) {
    const skusToRemove = this.productService.getProductDraftSkus(anonymizedProductDraft)
    await this.productService.removeVariantsFromProduct(ctpProductToUpdate, skusToRemove)
  }

  async _createVariantsInCtpProductToUpdate (backupVariants, productDraft, ctpProductToUpdate) {
    const actions = []
    const skuToVariant = new Map()
    const existingSkus = this.productService.getProductSkus(ctpProductToUpdate)
    const variants = productDraft.variants || []
    variants.concat(productDraft.masterVariant).forEach((v) => {
      if (!existingSkus.includes(v.sku))
        skuToVariant.set(v.sku, v)
    })
    // preserve existing attribute data
    if (!_.isEmpty(this.retainExistingData))
      backupVariants.forEach((backupVariant) => {
        const draftVariant = skuToVariant.get(backupVariant.sku)
        this.retainExistingData.forEach((attrName) => {
          // https://lodash.com/docs/4.17.4#at
          const retainedAttr = _.at(backupVariant, attrName)
          if (retainedAttr.length > 0)
            draftVariant[attrName] = retainedAttr[0]
        })
      })

    // ensure sameForAll constraint
    const setAttrActions = await this._ensureSameForAllAttributes(ctpProductToUpdate, skuToVariant,
      productDraft)
    actions.push(...setAttrActions)

    // create addVariant actions
    for (const [sku, variant] of skuToVariant)
      actions.push({
        action: 'addVariant',
        sku,
        key: variant.key,
        prices: variant.prices,
        images: variant.images,
        attributes: variant.attributes
      })

    this.logger.debug(`Updating ctpProductToUpdate with ${actions.length} addVariant actions`)
    return this.productService.updateProduct(ctpProductToUpdate, actions)
  }

  _ensureSameForAllAttributes (ctpProductToUpdate, skuToVariant, productDraft) {
    const variantsToEnsure = [ctpProductToUpdate.masterData.staged.masterVariant]
      .concat(ctpProductToUpdate.masterData.staged.variants)
      .concat(Array.from(skuToVariant.values()))

    return this.productService.ensureSameForAllAttributes(variantsToEnsure,
      productDraft.productType.id, productDraft)
  }

  async _removeVariantsFromMatchingProducts (backupVariants, matchingProducts) {
    if (!backupVariants.length)
      return matchingProducts
    const productToSkusToRemoveMap = new Map()
    const skuToProductMap = matchingProducts.reduce((resultMap, p) => {
      this.productService.getProductVariants(p).forEach((v) => {
        resultMap.set(v.sku, p)
      })
      return resultMap
    }, new Map())

    for (const variant of backupVariants) {
      const product = skuToProductMap.get(variant.sku)
      const actions = productToSkusToRemoveMap.get(product) || []

      // if there is a product from where we can delete variant..
      if (product) {
        actions.push(variant.sku)
        productToSkusToRemoveMap.set(product, actions)
      }
    }

    this.logger.debug('Removing variants from matching products')
    return Promise.map(Array.from(productToSkusToRemoveMap), ([product, skus]) =>
        this.productService.removeVariantsFromProduct(product, skus),
      { concurrency: 3 })
      .then(_.compact)
  }

  _getDefaultErrorCallback () {
    return (error, productDraft) => {
      const errObj = error ? { error: serializeError(error) } : null
      this.logger.error(`Error when processing productDraft ${JSON.stringify(productDraft)}, ` +
        `skipping the product draft.`, errObj)
      return Promise.resolve()
    }
  }

}<|MERGE_RESOLUTION|>--- conflicted
+++ resolved
@@ -1,10 +1,6 @@
 import _ from 'lodash'
 import Promise from 'bluebird'
-<<<<<<< HEAD
 import errorToJson from 'utils-error-to-json'
-=======
-import serializeError from 'serialize-error'
->>>>>>> 69d76dc8
 import ProductService from '../services/product-manager'
 import TransactionService from '../services/transaction-manager'
 
@@ -58,18 +54,12 @@
       `Filtered ${productDraftsForReassignment.length} productDrafts for reassignment`
     )
 
-<<<<<<< HEAD
     const isReassignmentRequired = productDraftsForReassignment.length
     if (isReassignmentRequired) {
       for (const productDraft of productDraftsForReassignment)
         try {
           await this._processProductDraft(productDraft, products)
         } catch (e) {
-          const error = e instanceof Error ? errorToJson(e) : e
-          this.logger.error(
-            `Error while processing productDraft ${JSON.stringify(productDraft.name)}.`,
-            error
-          )
           await this._handleProcessingError(productDraft, products, e)
         } finally {
           this.logger.debug(
@@ -79,21 +69,6 @@
       return true
     }
     return false
-=======
-    for (const productDraft of productDraftsForReassignment)
-      try {
-        await this._processProductDraft(productDraft, products)
-      } catch (e) {
-        await this._handleProcessingError(productDraft, products, e)
-      } finally {
-        this.logger.debug(
-          'Finished processing of productDraft with name %j',
-          productDraft.name
-        )
-      }
-
-    return Promise.resolve()
->>>>>>> 69d76dc8
   }
 
   /**
@@ -674,9 +649,9 @@
 
   _getDefaultErrorCallback () {
     return (error, productDraft) => {
-      const errObj = error ? { error: serializeError(error) } : null
+      const errorObj = error instanceof Error ? errorToJson(error) : error
       this.logger.error(`Error when processing productDraft ${JSON.stringify(productDraft)}, ` +
-        `skipping the product draft.`, errObj)
+        `skipping the product draft.`, errorObj)
       return Promise.resolve()
     }
   }
