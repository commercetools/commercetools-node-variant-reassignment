import _ from 'lodash'
import ProductService from '../services/product-manager'
import TransactionService from '../services/transaction-manager'

export default class VariantReassignment {

  constructor (client, logger, options = {}, blackList = [], retainExistingAttributes = []) {
    this.unfinishedTransactions = []
    this.firstRun = true
    this.customObjectService = null // build custom object service
    this.blackList = blackList
    this.options = options
    this.logger = logger
    this.retainExistingAttributes = retainExistingAttributes
    this.productService = new ProductService(logger, client)
    this.transactionService = new TransactionService(logger, client)
  }

  async execute (productDrafts, existingProducts) {
    this._processUnfinishedTransactions()

    const productDraftsForReassignment
      = this._selectProductDraftsForReassignment(productDrafts, existingProducts)

    if (productDraftsForReassignment.length)
      for (const productDraft of productDraftsForReassignment)
        await this._processProductDraft(productDraft)
  }

  async _processUnfinishedTransactions () {
    if (this.firstRun)
      this.unfinishedTransactions = [] // API.getUnfinishedTransactions()

    this.firstRun = false
    for (const transaction of this.unfinishedTransactions)
      await this._createAndExecuteActions(transaction.newProductDraft,
        transaction.backupProductDraft, transaction.variants)
  }

  async _processProductDraft (productDraft) {
    const matchingProducts = await this._fetchMatchingProductsForReassignment(productDraft)

    if (matchingProducts.length === 0)
      return

    // select using SLUG, etc..
    const ctpProductToUpdate = this._selectCtpProductToUpdate(productDraft, matchingProducts)

    // get variants and draft to backup
    const { matchingProductsVars: backupVariants, ctpProductToUpdateVars: variantsToProcess }
      = this._getRemovedVariants(productDraft, matchingProducts, ctpProductToUpdate)
    const anonymizedProductDraft
      = this._createProductDraftWithRemovedVariants(ctpProductToUpdate, variantsToProcess)

    // create a backup object
    const transactionKey
      = this._backupToCustomObject(productDraft, anonymizedProductDraft, backupVariants)

    await this._createAndExecuteActions(productDraft, anonymizedProductDraft, backupVariants,
      ctpProductToUpdate, transactionKey, matchingProducts)

    await this.transactionService.deleteTransaction(transactionKey)
  }

  async _createAndExecuteActions (productDraft, anonymizedProductDraft, backupVariants,
                                  ctpProductToUpdate, transactionKey, matchingProducts) {
    // load products for backupVariants -> matching products
    if (!matchingProducts) {
      matchingProducts = await this._fetchMatchingProductsForReassignment(productDraft)
      // load CTP product to update for backupProductDraft -> CTP product to update
      const productToUpdateCandidate
        = this._selectCtpProductToUpdate(productDraft, matchingProducts)
      if (this._isProductsSame(productToUpdateCandidate, ctpProductToUpdate))
        ctpProductToUpdate = productToUpdateCandidate
      else
        // ctpProductToUpdate has been deleted and not recreated with correct product type id
        await this._createNewProduct(ctpProductToUpdate, productDraft.productType.id)
    }

    // check if product types are the same for productDraft and CTP product to update
    if (productDraft.productType.id !== ctpProductToUpdate.productType.id) {
      await this._backupProductForProductTypeChange(transactionKey, ctpProductToUpdate)
      ctpProductToUpdate = await this._changeProductType(
        ctpProductToUpdate, productDraft.productType.id
      )
      await this._deleteBackupForProductTypeChange(transactionKey, ctpProductToUpdate)
    }
    await this._removeVariantsFromMatchingProducts(backupVariants, matchingProducts)
    // when creating variant, also ensure about sameForAll attrs - Examples 9,10,11
    await this._createVariantsInCtpProductToUpdate(backupVariants, productDraft, ctpProductToUpdate)

    await this._removeVariantsFromCtpProductToUpdate(
      anonymizedProductDraft, ctpProductToUpdate)
    await this.productService.createProduct(anonymizedProductDraft)
    // e.g. Example 7
    await this._ensureSlugUniqueness(productDraft, ctpProductToUpdate)
  }

  /**
   * match by variant sku - pick CTP product that has all variants
   *                        matches product draft
   * match by slug - pick CTP product that has at least one slug language
   *                        that matches product draft slug
   * match by same masterVariant sku - pick CTP product that has same master
   *                        variant as the product draft
   * take the first CTP product
   */
  _selectCtpProductToUpdate (productDraft, products) {
    const matchBySkus = this._getProductMatchByVariantSkus(productDraft, products)
    if (matchBySkus)
      return matchBySkus
    const matchBySlug = this._getProductsMatchBySlug(productDraft, products)
    if (matchBySlug.length === 1)
      return matchBySlug[0]
    const matchByMasterVariant = this._getProductsMatchByMasterVariant(productDraft, matchBySlug)
    return matchByMasterVariant || products[0]
  }

  _getProductMatchByVariantSkus (productDraft, products) {
    let matchedProduct = null
    const productDraftSkus = this.productService.getProductDraftSkus(productDraft)
    for (const product of products) {
      const productSkus = this.productService.getProductSkus(product)
      // https://lodash.com/docs/4.17.4#xor
      if (_.isEmpty(_.xor(productDraftSkus, productSkus))) {
        matchedProduct = product
        break
      }
    }
    return matchedProduct
  }

  _getProductsMatchBySlug (productDraft, products) {
    const matchedProducts = []
    const productDraftSlugs = productDraft.slug
    for (const product of products)
      for (const [lang, slug] of Object.entries(productDraftSlugs))
        if (product.masterData.staged.slug[lang] === slug) {
          matchedProducts.push(product)
          break
        }
    return matchedProducts
  }

  _getProductsMatchByMasterVariant (productDraft, products) {
    const masterVariantSku = productDraft.masterVariant.sku
    return products.find(p => p.masterData.staged.masterVariant.sku === masterVariantSku)
  }

  _saveTransaction (actions) {
    const transactionKey = '' // productId + timestamp
    const object = this.customObjectService.save({
      container: 'commercetools-sync-unprocessed-product-reassignment-actions',
      key: transactionKey,
      actions
    })

    this.unfinishedTransactions.push(object)

    return transactionKey
  }

  _selectProductDraftsForReassignment (productDrafts, existingProducts) {
    const skuToProductMap = new Map()
    existingProducts.forEach((p) => {
      skuToProductMap.set(p.masterVariant.sku, p)
      p.variants.forEach(v => skuToProductMap.set(v.sku, p))
    })
    return productDrafts.filter(productDraft =>
      this._isReassignmentNeeded(productDraft, skuToProductMap)
    )
  }

  /**
   * Product draft needs reassignment in these cases:
   * 1. more than 1 product matches the draft's SKUs
   * 2. or CTP product does not have exact SKU match with product draft
   * 3. or product type is not the same
   */
  _isReassignmentNeeded (productDraft, skuToProductMap) {
    const productSet = new Set()
    const skus = this.productService.getProductDraftSkus(productDraft)
    skus.forEach((sku) => {
      const product = skuToProductMap.get(sku)
      if (product)
        productSet.add(product)
    })
    if (productSet.size === 0)
    // new product from the product draft
      return false
    else if (productSet.size === 1) {
      // variants are assigned correctly, maybe we need to change product type
      const product = productSet.values().next().value
      return product.productType.id !== productDraft.productType.id
    }
    return true
  }

  /**
   * Variants will be removed from a product for 2 reasons:
   * 1) variants will be moved to a CTP product to update from matching products
   * 2) variants needs to be removed from CTP product to update because they don't exist
   * in the new product draft anymore
   *
   * @param productDraft
   * @param matchingProducts
   * @param ctpProductToUpdate
   * @returns {{matchingProductsVariants, ctpProductToUpdateVariants}}
   * @private
   */
  _getRemovedVariants (productDraft, matchingProducts, ctpProductToUpdate) {
    const productsToRemoveVariants = matchingProducts.filter(p => p !== ctpProductToUpdate)
    const skus = this.productService.getProductDraftSkus(productDraft)

    // variants that needs to be moved from matching product
    const matchingProductsVariants = productsToRemoveVariants.map(product =>
      this._selectVariantsWithCondition(product, variant => skus.includes(variant.sku))
    )

    // variants that needs to be removed from CTP product to update
    const ctpProductToUpdateVariants = this._selectVariantsWithCondition(ctpProductToUpdate,
        variant => !skus.includes(variant.sku)
    )

    return {
      matchingProductsVars: _.flatten(matchingProductsVariants),
      ctpProductToUpdateVars: ctpProductToUpdateVariants
    }
  }

  _selectVariantsWithCondition (product, condition) {
    const skuToVariantObject = this.productService.getProductVariantsMapBySku(product)
    const variants = _.values(skuToVariantObject)
    return variants.filter(condition)
  }

  _createProductDraftWithRemovedVariants (product, variantsToBackup) {
    let productDraftClone
    if (variantsToBackup.length > 0) {
      productDraftClone = _.cloneDeep(product.masterData.staged)
      productDraftClone.key = product.key
      productDraftClone.productType = product.productType
      productDraftClone.taxCategory = product.taxCategory
      productDraftClone.state = product.state
      productDraftClone.reviewRatingStatistics = product.reviewRatingStatistics
      productDraftClone.masterVariant = variantsToBackup[0]
      productDraftClone.variants = variantsToBackup.slice(1, variantsToBackup.length)
<<<<<<< HEAD
      productDraftClone = this.productService.getAnonymizedProduct(productDraftClone)
=======
      productDraftClone = this.productService.getAnonymizedProductDraft(productDraftClone)
>>>>>>> 59696430
    }

    return productDraftClone
  }

  _backupToCustomObject (newProductDraft, backupProductDraft, variants) {
    return this.transactionService.createTransaction({
      newProductDraft,
      backupProductDraft,
      variants
    })
  }

  _fetchMatchingProductsForReassignment (productDraft) {
    const skus = this.productService.getProductDraftSkus(productDraft)
    return this.productService.getProductsBySkus(skus)
  }

  _deleteTransaction () {
  }

  /**
   * Compare if two product objects are the same product.
   * @private
   */
  _isProductsSame () {}

  _createNewProduct () {}

  /**
   * Create a backup of a product because we need to do product type change for this product
   */
  _backupProductForProductTypeChange () {}

  _changeProductType () {}

  /**
   * Delete a backup that was created because of product type change of a product
   */
  _deleteBackupForProductTypeChange () {}

  /**
   * Verify that there are no other products in the platform that has slugs of productDraft
   * except ctpProductToUpdate.
   * This method should cover the test variant-reassignment-example-7.spec.js
   */
  _ensureSlugUniqueness () {}

  _removeVariantsFromCtpProductToUpdate () {
  }

  async _createVariantsInCtpProductToUpdate (backupVariants, productDraft, ctpProductToUpdate) {
    const actions = []
    const skuToVariant = new Map()
    productDraft.variants.concat(productDraft.masterVariant).forEach((v) => {
      skuToVariant.set(v.sku, v)
    })
    // preserve existing attribute data
    if (!_.isEmpty(this.retainExistingAttributes))
      backupVariants.forEach((backupVariant) => {
        const draftVariant = skuToVariant.get(backupVariant.sku)
        this.retainExistingAttributes.forEach((attrName) => {
          // https://lodash.com/docs/4.17.4#at
          const retainedAttr = _.at(backupVariant, attrName)
          if (retainedAttr.length > 0)
            draftVariant[attrName] = retainedAttr[0]
        })
      })
    // create actions
    for (const [sku, variant] of skuToVariant)
      actions.push({
        action: 'addVariant',
        sku,
        key: variant.key,
        prices: variant.prices,
        images: variant.images,
        attributes: variant.attributes
      })
    await this.productService.updateProduct(ctpProductToUpdate, actions)
  }

  _removeVariantsFromMatchingProducts () {}

}<|MERGE_RESOLUTION|>--- conflicted
+++ resolved
@@ -245,11 +245,7 @@
       productDraftClone.reviewRatingStatistics = product.reviewRatingStatistics
       productDraftClone.masterVariant = variantsToBackup[0]
       productDraftClone.variants = variantsToBackup.slice(1, variantsToBackup.length)
-<<<<<<< HEAD
-      productDraftClone = this.productService.getAnonymizedProduct(productDraftClone)
-=======
       productDraftClone = this.productService.getAnonymizedProductDraft(productDraftClone)
->>>>>>> 59696430
     }
 
     return productDraftClone
