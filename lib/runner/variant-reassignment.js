import _ from 'lodash'
import Promise from 'bluebird'
import ProductService from '../services/product-manager'
import TransactionService from '../services/transaction-manager'

export default class VariantReassignment {

  constructor (client, logger, options = {}, retainExistingData = []) {
    // When we run execute method it also fetch and process all unfinished transactions
    // but only for the first time - this is ensured by firstRun variable which is set to false
    // after first run
    this.firstRun = true
    this.retainExistingData = retainExistingData
    this.logger = logger
    this.productService = new ProductService(logger, client)
    this.transactionService = new TransactionService(logger, client)
  }

<<<<<<< HEAD
  async execute (productDrafts) {
    this._processUnfinishedTransactions()

    const products
      = await this.productService.fetchProductsFromProductDrafts(productDrafts)
=======
  /**
   * Take a list of product drafts and existing products matched by sku
   *  - for every productDraft check if reassignment is needed
   *  - if yes, create and process actions which will move variants across products
   * @param productDrafts List of productDrafts
   * @param existingProductProjections List of existing products matching by SKU
   * @returns {Promise.<*>}
   */
  async execute (productDrafts, existingProductProjections) {
    let products

    try {
      if (this.firstRun)
        await this._processUnfinishedTransactions()
    } catch (e) {
      return this._error('Could not process unfinished transactions', e)
    }
    this.firstRun = false

    try {
      products
        = await this.productService.fetchProductsFromProductProjections(existingProductProjections)
    } catch (e) {
      return this._error('Error while fetching products for reassignment', e)
    }
>>>>>>> ded86fe1

    const productDraftsForReassignment
      = this._selectProductDraftsForReassignment(productDrafts, products)

    this.logger.debug(
      'Filtered %d productDrafts for reassignment',
      productDraftsForReassignment.length
    )

    for (const productDraft of productDraftsForReassignment)
      try {
        await this._processProductDraft(productDraft, products)
      } catch (e) {
        this.logger.error(
          'Error while processing productDraft %j, retrying.',
          productDraft.name, e.stack
        )
        await this._handleProcessingError(productDraft, products)
      } finally {
        this.logger.debug(
          'Finished processing of productDraft with name %j',
          productDraft.name
        )
      }

    return Promise.resolve()
  }

  async _handleProcessingError (productDraft, products) {
    const transactions = await this.transactionService.getTransactions()
    const failedTransaction = transactions.find(({ value }) =>
      _.isEqual(value.newProductDraft.name, productDraft.name)
    )

    return failedTransaction
      // transaction was created but not finished, try to finish it
      ? this._processUnfinishedTransactions(transactions)
      // transaction was not created, try to process productDraft again
      : this._processProductDraft(productDraft, products)
  }

  /**
   * Log error and return Promise.reject
   * @param msg String with error description
   * @param e Error object with details
   * @return <Promise.reject>
   * @private
   */
  _error (msg, e) {
    const error = (e && e.message) || String(e)
    this.logger.error(msg, e)
    return Promise.reject(new Error(`${msg} - ${error}`))
  }

  /**
   * Load unfinished transactions from customObject and try to finish them
   * @private
   */
  async _processUnfinishedTransactions (transactions = null) {
    if (!transactions) {
      this.logger.debug('Loading unfinished transactions')
      transactions = await this.transactionService.getTransactions()
    }

    for (const transactionObject of transactions) {
      const { key, value: transaction } = transactionObject

      this.logger.debug('Processing unfinished transaction with key %s', key)
      try {
        await this._createAndExecuteActions(
          transaction.newProductDraft,
          transaction.backupProductDraft,
          transaction.variants,
          transaction.ctpProductToUpdate,
          transactionObject
        )
        await this.transactionService.deleteTransaction(key)
      } catch (e) {
        this.logger.error('Could not process unfinished transaction', e)
        throw e
      }
    }
  }

  async _processProductDraft (productDraft, products) {
    this.logger.debug(
      'Processing reassignment for productDraft with name %j',
      productDraft.name
    )

    const matchingProducts = await this._selectMatchingProducts(productDraft, products)

    if (matchingProducts.length === 0)
      return

    // select using SLUG, etc..
    const ctpProductToUpdate = this._selectCtpProductToUpdate(productDraft, matchingProducts)
    this.logger.debug('Selected ctpProductToUpdate with id "%s"', ctpProductToUpdate.id)

    // get variants and draft to backup
    const { matchingProductsVars: backupVariants, ctpProductToUpdateVars: variantsToProcess }
      = this._getRemovedVariants(productDraft, matchingProducts, ctpProductToUpdate)

    const anonymizedProductDraft
      = this._createProductDraftWithRemovedVariants(ctpProductToUpdate, variantsToProcess)

    this.logger.debug(
      'Will remove %d and reassign %d variants',
      variantsToProcess.length, backupVariants.length
    )

    // create a backup object
    const transaction
      = await this._backupToCustomObject(productDraft, backupVariants, anonymizedProductDraft)

    await this._createAndExecuteActions(productDraft, anonymizedProductDraft, backupVariants,
      ctpProductToUpdate, transaction, matchingProducts)
    await this.transactionService.deleteTransaction(transaction.key)
  }

  async _createAndExecuteActions (productDraft, anonymizedProductDraft, backupVariants,
                                  ctpProductToUpdate, transaction, matchingProducts) {
    // load products for backupVariants -> matching products
    if (!matchingProducts) {
      matchingProducts = await this._selectMatchingProducts(productDraft)
      // load CTP product to update for backupProductDraft -> CTP product to update

      const productToUpdateCandidate
        = this._selectCtpProductToUpdate(productDraft, matchingProducts)

      // if there is no ctpProductToUpdate or it is the same as candidate, take candidate
      if (!ctpProductToUpdate
        ||
        this.productService.isProductsSame(productToUpdateCandidate, ctpProductToUpdate)
      )
        ctpProductToUpdate = productToUpdateCandidate
      else
        // ctpProductToUpdate has been deleted and not recreated with correct product type id
        ctpProductToUpdate = await this._createNewProduct(
          ctpProductToUpdate, productDraft.productType.id
        )
    }

    // check if product types are the same for productDraft and CTP product to update
    const ctpProductTypeId = ctpProductToUpdate.productType.id
    const draftProductType = productDraft.productType.id
    if (draftProductType !== ctpProductTypeId) {
      ctpProductToUpdate = await this._changeProductType(
        transaction, ctpProductToUpdate, draftProductType
      )
<<<<<<< HEAD
      // find and replace ctpProductToUpdate in matchingProducts array with updated version
      matchingProducts = this._replaceProductInProductArray(ctpProductToUpdate, matchingProducts)
    }
=======

    matchingProducts = matchingProducts.filter(product => product.id !== ctpProductToUpdate.id)
>>>>>>> ded86fe1
    matchingProducts
      = await this._removeVariantsFromMatchingProducts(backupVariants, matchingProducts)

    // when creating variant, also ensure about sameForAll attrs - Examples 9,10,11
    ctpProductToUpdate = await this._createVariantsInCtpProductToUpdate(backupVariants,
      productDraft, ctpProductToUpdate)

    // this is done only when variants are removed from ctpProductToUpdate
    if (anonymizedProductDraft) {
      await this._removeVariantsFromCtpProductToUpdate(anonymizedProductDraft, ctpProductToUpdate)
      await this._ensureProductCreation(anonymizedProductDraft)
    }

    // e.g. Example 7
    await this._ensureSlugUniqueness(productDraft,
      matchingProducts.filter(product => product.id !== ctpProductToUpdate.id))
  }

  _replaceProductInProductArray (productToReplace, productArray) {
    const productToReplaceSkus = this.productService.getProductSkus(productToReplace)
    return productArray.map((product) => {
      const productSkus = this.productService.getProductSkus(product)
      if (_.isEqual(productSkus, productToReplaceSkus))
        return productToReplace
      return product
    })
  }

  /**
   * match by variant sku - pick CTP product that has all variants
   *                        matches product draft
   * match by slug - pick CTP product that has at least one slug language
   *                        that matches product draft slug
   * match by same masterVariant sku - pick CTP product that has same master
   *                        variant as the product draft
   * take the first CTP product
   */
  _selectCtpProductToUpdate (productDraft, products) {
    const matchBySkus = this._getProductMatchByVariantSkus(productDraft, products)
    if (matchBySkus)
      return matchBySkus
    const matchBySlug = this._getProductsMatchBySlug(productDraft, products)
    if (matchBySlug.length === 1)
      return matchBySlug[0]
    const matchByMasterVariant = this._getProductsMatchByMasterVariant(productDraft, matchBySlug)
    return matchByMasterVariant || products[0]
  }

  _getProductMatchByVariantSkus (productDraft, products) {
    let matchedProduct = null
    const productDraftSkus = this.productService.getProductDraftSkus(productDraft)
    for (const product of products) {
      const productSkus = this.productService.getProductSkus(product)
      // https://lodash.com/docs/4.17.4#xor
      if (_.isEmpty(_.xor(productDraftSkus, productSkus))) {
        matchedProduct = product
        break
      }
    }
    return matchedProduct
  }

  _getProductsMatchBySlug (productDraft, products) {
    const matchedProducts = []
    const productDraftSlugs = productDraft.slug
    for (const product of products)
      for (const [lang, slug] of Object.entries(productDraftSlugs))
        if (product.masterData.staged.slug[lang] === slug) {
          matchedProducts.push(product)
          break
        }
    return matchedProducts
  }

  _getProductsMatchByMasterVariant (productDraft, products) {
    const masterVariantSku = productDraft.masterVariant.sku
    return products.find(p => p.masterData.staged.masterVariant.sku === masterVariantSku)
  }

  _selectProductDraftsForReassignment (productDrafts, ctpProducts) {
    const skuToProductMap = this._createSkuToProductMap(ctpProducts)
    return productDrafts.filter(productDraft =>
      this._isReassignmentNeeded(productDraft, skuToProductMap)
    )
  }

  _createSkuToProductMap (ctpProducts) {
    const skuToProductMap = new Map()
    ctpProducts.forEach((p) => {
      const skus = this.productService.getProductSkus(p)
      skus.forEach(sku => skuToProductMap.set(sku, p))
    })
    return skuToProductMap
  }

  /**
   * Product draft needs reassignment in these cases:
   * 1. more than 1 product matches the draft's SKUs
   * 2. or CTP product (staged or current) does not have exact SKU match with product draft
   * 3. or product type is not the same
   * 4. or 1 product is matched by SKU and number of variants, but slug is not the same -
   * - in this case, we need to ensure there are no slug conflict with the product draft that can
   * be in a product that does not have any common SKUs
   */
  _isReassignmentNeeded (productDraft, skuToProductMap) {
    const productSet = new Set()
    const productDraftSkus = this.productService.getProductDraftSkus(productDraft)
    productDraftSkus.forEach((sku) => {
      const product = skuToProductMap.get(sku)
      if (product)
        productSet.add(product)
    })
    if (productSet.size === 0) {
      const products = Array.from(skuToProductMap.values())
      this._selectMatchingProductsBySlug(products, productDraft)
        .forEach(p => productSet.add(p))
    }
    if (productSet.size === 0)
    // new product from the product draft
      return false
    else if (productSet.size === 1) {
      // check if CTP product have exact SKU match with product draft
      const product = productSet.values().next().value
      const draftSkus = this.productService.getProductDraftSkus(productDraft)
      const productSkus = this.productService.getProductSkus(product)
      if (_.isEqual(draftSkus, productSkus)) {
        // variants are assigned correctly, maybe we need to change product type
        const productTypeId = product.productType.id
        const productDraftTypeId = productDraft.productType.id
        if (productTypeId === productDraftTypeId)
        // product type are correct, check if product slugs are unique
          return product.masterData.staged.slug !== productDraft.slug
      }
    }
    return true
  }

  /**
   * Variants will be removed from a product for 2 reasons:
   * 1) variants will be moved to a CTP product to update from matching products
   * 2) variants needs to be removed from CTP product to update because they don't exist
   * in the new product draft anymore
   *
   * @param productDraft
   * @param matchingProducts
   * @param ctpProductToUpdate
   * @returns {{matchingProductsVariants, ctpProductToUpdateVariants}}
   * @private
   */
  _getRemovedVariants (productDraft, matchingProducts, ctpProductToUpdate) {
    const productsToRemoveVariants = matchingProducts.filter(p => p !== ctpProductToUpdate)
    const skus = this.productService.getProductDraftSkus(productDraft)

    // variants that needs to be moved from matching product
    const matchingProductsVariants = productsToRemoveVariants.map(product =>
      this._selectVariantsWithCondition(product, variant => skus.includes(variant.sku))
    )

    // variants that needs to be removed from CTP product to update
    const ctpProductToUpdateVariants = this._selectVariantsWithCondition(ctpProductToUpdate,
      variant => !skus.includes(variant.sku)
    )

    return {
      matchingProductsVars: _.flatten(matchingProductsVariants),
      ctpProductToUpdateVars: ctpProductToUpdateVariants
    }
  }

  _selectVariantsWithCondition (product, condition) {
    const skuToVariantObject = this.productService.getProductVariantsMapBySku(product)
    const variants = _.values(skuToVariantObject)
    return variants.filter(condition)
  }

  _createProductDraftWithRemovedVariants (product, variantsToBackup) {
    let productDraftClone
    if (variantsToBackup.length > 0) {
      productDraftClone = _.cloneDeep(product.masterData.staged)
      productDraftClone.key = product.key
      productDraftClone.productType = product.productType
      productDraftClone.taxCategory = product.taxCategory
      productDraftClone.state = product.state
      productDraftClone.reviewRatingStatistics = product.reviewRatingStatistics
      productDraftClone.masterVariant = variantsToBackup[0]
      productDraftClone.variants = variantsToBackup.slice(1, variantsToBackup.length)
      productDraftClone = this.productService.getAnonymizedProductDraft(productDraftClone)
    }

    return productDraftClone
  }

  _backupToCustomObject (newProductDraft, variants, backupProductDraft) {
    const transaction = {
      newProductDraft,
      variants
    }
    if (backupProductDraft)
      transaction.backupProductDraft = backupProductDraft
    return this.transactionService.createTransaction(transaction)
  }

  /**
   * Select products that has at least one variant
   * or at least one matching slug with the productDraft.
   * @param productDraft
   * @param products if present, then this will be used and no fetching from CTP is needed
   * @returns {*}
   * @private
   */
  _selectMatchingProducts (productDraft, products) {
    const productDraftSkus = this.productService.getProductDraftSkus(productDraft)
    const productDraftSlugs = productDraft.slug
    if (products) {
<<<<<<< HEAD
      // select products that matches by at least one slug with productDraft
      const matchingProductsBySlug = this._selectMatchingProductsBySlug(products, productDraft)
      // select products that matches by at least one variant with productDraft
      const matchingProductsBySku = this._selectMatchingProductsBySkus(products,
        productDraftSkus)
      return _.compact(_.uniq(matchingProductsBySku.concat(matchingProductsBySlug)))
=======
      const skuToProductMap = this._createSkuToProductMap(products)
      const matchingProducts = productDraftSkus.map(sku => skuToProductMap.get(sku))

      // When there are new variants in productDraft the matchingProducts will contain
      // undefined values which we filter out using _.compact method
      return _.uniq(_.compact(matchingProducts))
>>>>>>> ded86fe1
    }
    return this.productService.getProductsBySkusOrSlugs(productDraftSkus, productDraftSlugs)
  }

  _selectMatchingProductsBySlug (products, productDraft) {
    return products.filter((product) => {
      const productSlug = product.masterData.staged.slug
      for (const locale of Object.keys(productSlug))
        if (productSlug[locale] === productDraft.slug[locale])
          return true
      return false
    })
  }

  _selectMatchingProductsBySkus (products, productDraftSkus) {
    const skuToProductMap = this._createSkuToProductMap(products)
    return productDraftSkus
      .map(sku => skuToProductMap.get(sku))
  }

  _createNewProduct (product, productTypeId) {
    product.productType.id = productTypeId

    const projection = this.productService.transformProductToProjection(product)
    projection.productType.id = productTypeId
    return this.productService.createProduct(projection)
  }

  async _ensureProductCreation (productDraft) {
    const { sku } = productDraft.masterVariant
    const existingProducts = await this.productService.getProductsBySkus([sku])

    // productDraft hasn't been created yet
    if (!existingProducts.length)
      await this.productService.createProduct(productDraft)
  }

  /**
   * Create a backup of a product because we need to do product type change for this product
   */
  async _backupProductForProductTypeChange (transactionObject, ctpProductToUpdate) {
    if (!transactionObject.ctpProductToUpdate) {
      const transactionKey = transactionObject.key
      const transaction = await this.transactionService.getTransaction(transactionKey)
      transaction.ctpProductToUpdate = ctpProductToUpdate

      await this.transactionService.upsertTransactionByKey(transaction, transactionKey)
    }
  }

  async _changeProductType (transaction, ctpProductToUpdate, productTypeId) {
    this.logger.debug(
      'Changing productType of product %j with id "%s" to productType "%s"',
      ctpProductToUpdate.masterData.current.name,
      ctpProductToUpdate.id, productTypeId
    )

    await this._backupProductForProductTypeChange(transaction, ctpProductToUpdate)

    const updatedProduct = await this.productService.changeProductType(
      ctpProductToUpdate, productTypeId
    )
    await this._deleteBackupForProductTypeChange(transaction.key)
    return updatedProduct
  }

  /**
   * Delete a backup that was created because of product type change of a product
   */
  async _deleteBackupForProductTypeChange (transactionKey) {
    const transaction = await this.transactionService.getTransaction(transactionKey)
    delete transaction.ctpProductToUpdate
    await this.transactionService.upsertTransactionByKey(transaction, transactionKey)
  }

  /**
   * Verify that there are no other products in the platform that has slugs of productDraft
   * except ctpProductToUpdate. It's enough to check matchingProducts because it's not probable
   * that there will be a product which has no matching variant, but a conflicting slug.
   *
   * @see variant-reassignment-example-7.spec.js
   */
  async _ensureSlugUniqueness (productDraft, matchingProducts) {
    const productDraftSlug = productDraft.slug
    const productsToAnonymize = matchingProducts.filter(product =>
      this._isSlugConflicting(product, productDraftSlug)
    )

    this.logger.debug(
      'Anonymizing %d products because of duplicate slugs',
      productsToAnonymize.length
    )

    await Promise.map(productsToAnonymize, product =>
        this.productService.anonymizeCtpProduct(product)
      , { concurrency: 3 })
  }

  /**
   * The slugs from product and product draft are conflicting
   * when at least one language from product's slug is the same as in product draft slug
   * @param product
   * @param productDraftSlug
   * @returns {boolean}
   * @private
   */
  _isSlugConflicting (product, productDraftSlug) {
    const productDraftSlugLength = Object.keys(productDraftSlug).length

    // if at least one version has conflict in slugs, return true
    for (const version of ['staged', 'current']) {
      const slug = product.masterData[version].slug
      const slugLength = Object.keys(slug).length
      const stagedDraftSlugs = _.merge({}, productDraftSlug, slug)
      const stagedDraftSlugsLength = Object.keys(stagedDraftSlugs).length

      if (slugLength + productDraftSlugLength !== stagedDraftSlugsLength)
        return true
    }
    return false
  }

  _removeVariantsFromCtpProductToUpdate (anonymizedProductDraft, ctpProductToUpdate) {
    const skusToRemove = this.productService.getProductDraftSkus(anonymizedProductDraft)
<<<<<<< HEAD
    return this.productService.removeVariantsFromProduct(ctpProductToUpdate, skusToRemove)
=======
    this.logger.debug('Removing %d variants from ctpProductToUpdate', skusToRemove.length)
    await this.productService.removeVariantsFromProduct(ctpProductToUpdate, skusToRemove)
>>>>>>> ded86fe1
  }

  async _createVariantsInCtpProductToUpdate (backupVariants, productDraft, ctpProductToUpdate) {
    const actions = []
    const skuToVariant = new Map()
    const existingSkus = this.productService.getProductSkus(ctpProductToUpdate)
    const variants = productDraft.variants || []
    variants.concat(productDraft.masterVariant).forEach((v) => {
      if (!existingSkus.includes(v.sku))
        skuToVariant.set(v.sku, v)
    })
    // preserve existing attribute data
    if (!_.isEmpty(this.retainExistingData))
      backupVariants.forEach((backupVariant) => {
        const draftVariant = skuToVariant.get(backupVariant.sku)
        this.retainExistingData.forEach((attrName) => {
          // https://lodash.com/docs/4.17.4#at
          const retainedAttr = _.at(backupVariant, attrName)
          if (retainedAttr.length > 0)
            draftVariant[attrName] = retainedAttr[0]
        })
      })

    // ensure sameForAll constraint
    const setAttrActions = await this._ensureSameForAllAttributes(ctpProductToUpdate, skuToVariant,
      productDraft)
    actions.push(...setAttrActions)

    // create addVariant actions
    for (const [sku, variant] of skuToVariant)
      actions.push({
        action: 'addVariant',
        sku,
        key: variant.key,
        prices: variant.prices,
        images: variant.images,
        attributes: variant.attributes
      })

    this.logger.debug('Updating ctpProductToUpdate with %d addVariant actions', actions.length)
    return this.productService.updateProduct(ctpProductToUpdate, actions)
  }

  _ensureSameForAllAttributes (ctpProductToUpdate, skuToVariant, productDraft) {
    const variantsToEnsure = [ctpProductToUpdate.masterData.staged.masterVariant]
      .concat(ctpProductToUpdate.masterData.staged.variants)
      .concat(Array.from(skuToVariant.values()))

    return this.productService.ensureSameForAllAttributes(variantsToEnsure,
      productDraft.productType.id, productDraft)
  }

  async _removeVariantsFromMatchingProducts (backupVariants, matchingProducts) {
    if (!backupVariants.length)
      return matchingProducts
    const productToSkusToRemoveMap = new Map()
    const skuToProductMap = matchingProducts.reduce((resultMap, p) => {
      this.productService.getProductVariants(p).forEach((v) => {
        resultMap.set(v.sku, p)
      })
      return resultMap
    }, new Map())

    for (const variant of backupVariants) {
      const product = skuToProductMap.get(variant.sku)
      const actions = productToSkusToRemoveMap.get(product) || []

      // if there is a product from where we can delete variant..
      if (product) {
        actions.push(variant.sku)
        productToSkusToRemoveMap.set(product, actions)
      }
    }

    this.logger.debug('Removing variants from matching products')
    return Promise.map(Array.from(productToSkusToRemoveMap), ([product, skus]) =>
        this.productService.removeVariantsFromProduct(product, skus),
      { concurrency: 3 })
      .then(_.compact)
  }

}<|MERGE_RESOLUTION|>--- conflicted
+++ resolved
@@ -16,13 +16,6 @@
     this.transactionService = new TransactionService(logger, client)
   }
 
-<<<<<<< HEAD
-  async execute (productDrafts) {
-    this._processUnfinishedTransactions()
-
-    const products
-      = await this.productService.fetchProductsFromProductDrafts(productDrafts)
-=======
   /**
    * Take a list of product drafts and existing products matched by sku
    *  - for every productDraft check if reassignment is needed
@@ -44,11 +37,10 @@
 
     try {
       products
-        = await this.productService.fetchProductsFromProductProjections(existingProductProjections)
+        = await this.productService.fetchProductsFromProductDrafts(existingProductProjections)
     } catch (e) {
       return this._error('Error while fetching products for reassignment', e)
     }
->>>>>>> ded86fe1
 
     const productDraftsForReassignment
       = this._selectProductDraftsForReassignment(productDrafts, products)
@@ -199,14 +191,10 @@
       ctpProductToUpdate = await this._changeProductType(
         transaction, ctpProductToUpdate, draftProductType
       )
-<<<<<<< HEAD
       // find and replace ctpProductToUpdate in matchingProducts array with updated version
       matchingProducts = this._replaceProductInProductArray(ctpProductToUpdate, matchingProducts)
     }
-=======
-
     matchingProducts = matchingProducts.filter(product => product.id !== ctpProductToUpdate.id)
->>>>>>> ded86fe1
     matchingProducts
       = await this._removeVariantsFromMatchingProducts(backupVariants, matchingProducts)
 
@@ -421,21 +409,12 @@
     const productDraftSkus = this.productService.getProductDraftSkus(productDraft)
     const productDraftSlugs = productDraft.slug
     if (products) {
-<<<<<<< HEAD
       // select products that matches by at least one slug with productDraft
       const matchingProductsBySlug = this._selectMatchingProductsBySlug(products, productDraft)
       // select products that matches by at least one variant with productDraft
       const matchingProductsBySku = this._selectMatchingProductsBySkus(products,
         productDraftSkus)
       return _.compact(_.uniq(matchingProductsBySku.concat(matchingProductsBySlug)))
-=======
-      const skuToProductMap = this._createSkuToProductMap(products)
-      const matchingProducts = productDraftSkus.map(sku => skuToProductMap.get(sku))
-
-      // When there are new variants in productDraft the matchingProducts will contain
-      // undefined values which we filter out using _.compact method
-      return _.uniq(_.compact(matchingProducts))
->>>>>>> ded86fe1
     }
     return this.productService.getProductsBySkusOrSlugs(productDraftSkus, productDraftSlugs)
   }
@@ -558,14 +537,9 @@
     return false
   }
 
-  _removeVariantsFromCtpProductToUpdate (anonymizedProductDraft, ctpProductToUpdate) {
+  async _removeVariantsFromCtpProductToUpdate (anonymizedProductDraft, ctpProductToUpdate) {
     const skusToRemove = this.productService.getProductDraftSkus(anonymizedProductDraft)
-<<<<<<< HEAD
-    return this.productService.removeVariantsFromProduct(ctpProductToUpdate, skusToRemove)
-=======
-    this.logger.debug('Removing %d variants from ctpProductToUpdate', skusToRemove.length)
     await this.productService.removeVariantsFromProduct(ctpProductToUpdate, skusToRemove)
->>>>>>> ded86fe1
   }
 
   async _createVariantsInCtpProductToUpdate (backupVariants, productDraft, ctpProductToUpdate) {
