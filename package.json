--- conflicted
+++ resolved
@@ -38,12 +38,7 @@
     "bunyan": "^1.8.12",
     "lodash": "^4.17.4",
     "sphere-node-sdk": "^1.20.0",
-<<<<<<< HEAD
-    "sphere-node-utils": "^0.9.1",
-    "underscore-mixins": "^0.1.4"
-=======
     "sphere-node-utils": "^0.9.1"
->>>>>>> d3610ee6
   },
   "devDependencies": {
     "babel-cli": "^6.18.0",
@@ -52,11 +47,6 @@
     "babel-istanbul": "^0.12.1",
     "babel-plugin-transform-runtime": "^6.15.0",
     "babel-preset-es2015": "^6.18.0",
-<<<<<<< HEAD
-    "babel-register": "^6.18.0",
-    "babel-runtime": "^6.25.0",
-=======
->>>>>>> d3610ee6
     "chai": "^4.1.0",
     "eslint": "^3.13.1",
     "eslint-config-airbnb": "^15.0.0",
